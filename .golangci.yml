# This file configures github.com/golangci/golangci-lint.

run:
  timeout: 20m
  tests: true
  # default is true. Enables skipping of directories:
  #   vendor$, third_party$, testdata$, examples$, Godeps$, builtin$
  skip-dirs-use-default: true
  skip-files:
    - core/genesis_alloc.go

output:
  format: colored-line-number

linters:
  disable-all: true
  enable:
<<<<<<< HEAD
    # - deadcode
=======
>>>>>>> bed84606
    - goconst
    - goimports
    - gosimple
    - govet
    - ineffassign
    - misspell
    - unconvert
<<<<<<< HEAD
    # - unused
    # - varcheck
=======
    - typecheck
    - unused
    - staticcheck
    - bidichk
    - durationcheck
    - exportloopref
    - whitespace

    # - structcheck # lots of false positives
    # - errcheck #lot of false positives
    # - contextcheck
    # - errchkjson # lots of false positives
    # - errorlint # this check crashes
    # - exhaustive # silly check
    # - makezero # false positives
    # - nilerr # several intentional
>>>>>>> bed84606

linters-settings:
  gofmt:
    simplify: true
  goconst:
    min-len: 3 # minimum length of string constant
    min-occurrences: 6 # minimum number of occurrences

issues:
  exclude-rules:
    - path: crypto/bn256/cloudflare/optate.go
      linters:
        - deadcode
        - staticcheck
    - path: internal/build/pgp.go
      text: 'SA1019: "golang.org/x/crypto/openpgp" is deprecated: this package is unmaintained except for security fixes.'
    - path: core/vm/contracts.go
      text: 'SA1019: "golang.org/x/crypto/ripemd160" is deprecated: RIPEMD-160 is a legacy hash and should not be used for new applications.'
    - path: accounts/usbwallet/trezor.go
      text: 'SA1019: "github.com/golang/protobuf/proto" is deprecated: Use the "google.golang.org/protobuf/proto" package instead.'
    - path: accounts/usbwallet/trezor/
      text: 'SA1019: "github.com/golang/protobuf/proto" is deprecated: Use the "google.golang.org/protobuf/proto" package instead.'
  exclude:
    - 'SA1019: event.TypeMux is deprecated: use Feed'
    - 'SA1019: strings.Title is deprecated'
    - 'SA1019: strings.Title has been deprecated since Go 1.18 and an alternative has been available since Go 1.0: The rule Title uses for word boundaries does not handle Unicode punctuation properly. Use golang.org/x/text/cases instead.'
    - 'SA1029: should not use built-in type string as key for value'<|MERGE_RESOLUTION|>--- conflicted
+++ resolved
@@ -15,10 +15,6 @@
 linters:
   disable-all: true
   enable:
-<<<<<<< HEAD
-    # - deadcode
-=======
->>>>>>> bed84606
     - goconst
     - goimports
     - gosimple
@@ -26,10 +22,6 @@
     - ineffassign
     - misspell
     - unconvert
-<<<<<<< HEAD
-    # - unused
-    # - varcheck
-=======
     - typecheck
     - unused
     - staticcheck
@@ -46,7 +38,6 @@
     # - exhaustive # silly check
     # - makezero # false positives
     # - nilerr # several intentional
->>>>>>> bed84606
 
 linters-settings:
   gofmt:
@@ -57,6 +48,21 @@
 
 issues:
   exclude-rules:
+     - path: crypto/blake2b/
+      linters:
+        - deadcode
+    - path: crypto/bn256/cloudflare
+      linters:
+        - deadcode
+    - path: p2p/discv5/
+      linters:
+        - deadcode
+    - path: core/vm/instructions_test.go
+      linters:
+        - goconst
+    - path: cmd/faucet/
+      linters:
+        - deadcode
     - path: crypto/bn256/cloudflare/optate.go
       linters:
         - deadcode
