// Copyright 2017 The go-ethereum Authors
// This file is part of the go-ethereum library.
//
// The go-ethereum library is free software: you can redistribute it and/or modify
// it under the terms of the GNU Lesser General Public License as published by
// the Free Software Foundation, either version 3 of the License, or
// (at your option) any later version.
//
// The go-ethereum library is distributed in the hope that it will be useful,
// but WITHOUT ANY WARRANTY; without even the implied warranty of
// MERCHANTABILITY or FITNESS FOR A PARTICULAR PURPOSE. See the
// GNU Lesser General Public License for more details.
//
// You should have received a copy of the GNU Lesser General Public License
// along with the go-ethereum library. If not, see <http://www.gnu.org/licenses/>.

//go:build !nacl && !js && cgo && !gofuzz
// +build !nacl,!js,cgo,!gofuzz

package crypto

import (
	"crypto/ecdsa"
	"errors"
	"fmt"

	"github.com/ethereum/go-ethereum/common/math"
	"github.com/ethereum/go-ethereum/crypto/secp256k1"
)

// Ecrecover returns the uncompressed public key that created the given signature.
func Ecrecover(hash, sig []byte) ([]byte, error) {
	return secp256k1.RecoverPubkey(hash, sig)
}

// SigToPub returns the public key that created the given signature.
func SigToPub(hash, sig []byte) (*ecdsa.PublicKey, error) {
	s, err := Ecrecover(hash, sig)
	if err != nil {
		return nil, err
	}
<<<<<<< HEAD

	x, y := elliptic.Unmarshal(S256(), s) //nolint:all, TODO
	return &ecdsa.PublicKey{Curve: S256(), X: x, Y: y}, nil
=======
	return UnmarshalPubkey(s)
>>>>>>> f3c696fa
}

// Sign calculates an ECDSA signature.
//
// This function is susceptible to chosen plaintext attacks that can leak
// information about the private key that is used for signing. Callers must
// be aware that the given digest cannot be chosen by an adversary. Common
// solution is to hash any input before calculating the signature.
//
// The produced signature is in the [R || S || V] format where V is 0 or 1.
func Sign(digestHash []byte, prv *ecdsa.PrivateKey) (sig []byte, err error) {
	if len(digestHash) != DigestLength {
		return nil, fmt.Errorf("hash is required to be exactly %d bytes (%d)", DigestLength, len(digestHash))
	}
	seckey := math.PaddedBigBytes(prv.D, prv.Params().BitSize/8)
	defer zeroBytes(seckey)
	return secp256k1.Sign(digestHash, seckey)
}

// VerifySignature checks that the given public key created signature over digest.
// The public key should be in compressed (33 bytes) or uncompressed (65 bytes) format.
// The signature should have the 64 byte [R || S] format.
func VerifySignature(pubkey, digestHash, signature []byte) bool {
	return secp256k1.VerifySignature(pubkey, digestHash, signature)
}

// DecompressPubkey parses a public key in the 33-byte compressed format.
func DecompressPubkey(pubkey []byte) (*ecdsa.PublicKey, error) {
	x, y := secp256k1.DecompressPubkey(pubkey)
	if x == nil {
		return nil, errors.New("invalid public key")
	}
	return &ecdsa.PublicKey{X: x, Y: y, Curve: S256()}, nil
}

// CompressPubkey encodes a public key to the 33-byte compressed format.
func CompressPubkey(pubkey *ecdsa.PublicKey) []byte {
	return secp256k1.CompressPubkey(pubkey.X, pubkey.Y)
}

// S256 returns an instance of the secp256k1 curve.
func S256() EllipticCurve {
	return secp256k1.S256()
}<|MERGE_RESOLUTION|>--- conflicted
+++ resolved
@@ -39,13 +39,7 @@
 	if err != nil {
 		return nil, err
 	}
-<<<<<<< HEAD
-
-	x, y := elliptic.Unmarshal(S256(), s) //nolint:all, TODO
-	return &ecdsa.PublicKey{Curve: S256(), X: x, Y: y}, nil
-=======
 	return UnmarshalPubkey(s)
->>>>>>> f3c696fa
 }
 
 // Sign calculates an ECDSA signature.
