// Copyright 2020 The go-ethereum Authors
// This file is part of the go-ethereum library.
//
// The go-ethereum library is free software: you can redistribute it and/or modify
// it under the terms of the GNU Lesser General Public License as published by
// the Free Software Foundation, either version 3 of the License, or
// (at your option) any later version.
//
// The go-ethereum library is distributed in the hope that it will be useful,
// but WITHOUT ANY WARRANTY; without even the implied warranty of
// MERCHANTABILITY or FITNESS FOR A PARTICULAR PURPOSE. See the
// GNU Lesser General Public License for more details.
//
// You should have received a copy of the GNU Lesser General Public License
// along with the go-ethereum library. If not, see <http://www.gnu.org/licenses/>.

package gasprice

import (
	"context"
<<<<<<< HEAD
	"errors"
=======
	"crypto/sha256"
	"fmt"
>>>>>>> f3c696fa
	"math"
	"math/big"
	"testing"

	"github.com/ethereum/go-ethereum/common"
	"github.com/ethereum/go-ethereum/consensus"
	"github.com/ethereum/go-ethereum/consensus/beacon"
	"github.com/ethereum/go-ethereum/consensus/ethash"
	"github.com/ethereum/go-ethereum/core"
	"github.com/ethereum/go-ethereum/core/state"
	"github.com/ethereum/go-ethereum/core/types"
	"github.com/ethereum/go-ethereum/core/vm"
	"github.com/ethereum/go-ethereum/crypto"
	"github.com/ethereum/go-ethereum/crypto/kzg4844"
	"github.com/ethereum/go-ethereum/event"
	"github.com/ethereum/go-ethereum/params"
	"github.com/ethereum/go-ethereum/rpc"
	"github.com/holiman/uint256"
)

const testHead = 32

type testBackend struct {
	chain   *core.BlockChain
	pending bool // pending block available
}

func (b *testBackend) HeaderByNumber(ctx context.Context, number rpc.BlockNumber) (*types.Header, error) {
	if number > testHead {
		return nil, nil
	}
	if number == rpc.EarliestBlockNumber {
		number = 0
	}
	if number == rpc.FinalizedBlockNumber {
		header := b.chain.CurrentFinalBlock()
		if header == nil {
			return nil, errors.New("finalized block not found")
		}
		number = rpc.BlockNumber(header.Number.Uint64())
	}
	if number == rpc.SafeBlockNumber {
		header := b.chain.CurrentSafeBlock()
		if header == nil {
			return nil, errors.New("safe block not found")
		}
		number = rpc.BlockNumber(header.Number.Uint64())
	}
	if number == rpc.LatestBlockNumber {
		number = testHead
	}
	if number == rpc.PendingBlockNumber {
		if b.pending {
			number = testHead + 1
		} else {
			return nil, nil
		}
	}
	return b.chain.GetHeaderByNumber(uint64(number)), nil
}

func (b *testBackend) BlockByNumber(ctx context.Context, number rpc.BlockNumber) (*types.Block, error) {
	if number > testHead {
		return nil, nil
	}
	if number == rpc.EarliestBlockNumber {
		number = 0
	}
	if number == rpc.FinalizedBlockNumber {
		number = rpc.BlockNumber(b.chain.CurrentFinalBlock().Number.Uint64())
	}
	if number == rpc.SafeBlockNumber {
		number = rpc.BlockNumber(b.chain.CurrentSafeBlock().Number.Uint64())
	}
	if number == rpc.LatestBlockNumber {
		number = testHead
	}
	if number == rpc.PendingBlockNumber {
		if b.pending {
			number = testHead + 1
		} else {
			return nil, nil
		}
	}
	return b.chain.GetBlockByNumber(uint64(number)), nil
}

func (b *testBackend) GetReceipts(ctx context.Context, hash common.Hash) (types.Receipts, error) {
	return b.chain.GetReceiptsByHash(hash), nil
}

func (b *testBackend) Pending() (*types.Block, types.Receipts, *state.StateDB) {
	if b.pending {
		block := b.chain.GetBlockByNumber(testHead + 1)
		state, _ := b.chain.StateAt(block.Root())
		return block, b.chain.GetReceiptsByHash(block.Hash()), state
	}
	return nil, nil, nil
}

func (b *testBackend) ChainConfig() *params.ChainConfig {
	return b.chain.Config()
}

func (b *testBackend) SubscribeChainHeadEvent(ch chan<- core.ChainHeadEvent) event.Subscription {
	return nil
}

func (b *testBackend) teardown() {
	b.chain.Stop()
}

// newTestBackend creates a test backend. OBS: don't forget to invoke tearDown
// after use, otherwise the blockchain instance will mem-leak via goroutines.
func newTestBackend(t *testing.T, londonBlock *big.Int, cancunBlock *big.Int, pending bool) *testBackend {
	if londonBlock != nil && cancunBlock != nil && londonBlock.Cmp(cancunBlock) == 1 {
		panic("cannot define test backend with cancun before london")
	}
	var (
		key, _ = crypto.HexToECDSA("b71c71a67e1177ad4e901695e1b4b9ee17ae16c6668d313eac2f96dbcda3f291")
		addr   = crypto.PubkeyToAddress(key.PublicKey)
		config = *params.TestChainConfig // needs copy because it is modified below
		gspec  = &core.Genesis{
			Config: &config,
			Alloc:  types.GenesisAlloc{addr: {Balance: big.NewInt(math.MaxInt64)}},
		}
		signer = types.LatestSigner(gspec.Config)

		// Compute empty blob hash.
		emptyBlob          = kzg4844.Blob{}
		emptyBlobCommit, _ = kzg4844.BlobToCommitment(&emptyBlob)
		emptyBlobVHash     = kzg4844.CalcBlobHashV1(sha256.New(), &emptyBlobCommit)
	)
	config.LondonBlock = londonBlock
	config.ArrowGlacierBlock = londonBlock
	config.GrayGlacierBlock = londonBlock
<<<<<<< HEAD
	config.GibbsBlock = nil
	config.LubanBlock = nil
	config.PlatoBlock = nil
	config.HertzBlock = nil
	config.HertzfixBlock = nil
	config.TerminalTotalDifficulty = common.Big0
	engine := ethash.NewFaker()
=======
	var engine consensus.Engine = beacon.New(ethash.NewFaker())
	td := params.GenesisDifficulty.Uint64()

	if cancunBlock != nil {
		ts := gspec.Timestamp + cancunBlock.Uint64()*10 // fixed 10 sec block time in blockgen
		config.ShanghaiTime = &ts
		config.CancunTime = &ts
		signer = types.LatestSigner(gspec.Config)
	}
>>>>>>> f3c696fa

	// Generate testing blocks
	db, blocks, _ := core.GenerateChainWithGenesis(gspec, engine, testHead+1, func(i int, b *core.BlockGen) {
		b.SetCoinbase(common.Address{1})

		var txdata types.TxData
		if londonBlock != nil && b.Number().Cmp(londonBlock) >= 0 {
			txdata = &types.DynamicFeeTx{
				ChainID:   gspec.Config.ChainID,
				Nonce:     b.TxNonce(addr),
				To:        &common.Address{},
				Gas:       30000,
				GasFeeCap: big.NewInt(100 * params.GWei),
				GasTipCap: big.NewInt(int64(i+1) * params.GWei),
				Data:      []byte{},
			}
		} else {
			txdata = &types.LegacyTx{
				Nonce:    b.TxNonce(addr),
				To:       &common.Address{},
				Gas:      21000,
				GasPrice: big.NewInt(int64(i+1) * params.GWei),
				Value:    big.NewInt(100),
				Data:     []byte{},
			}
		}
		b.AddTx(types.MustSignNewTx(key, signer, txdata))

		if cancunBlock != nil && b.Number().Cmp(cancunBlock) >= 0 {
			b.SetPoS()

			// put more blobs in each new block
			for j := 0; j < i && j < 6; j++ {
				blobTx := &types.BlobTx{
					ChainID:    uint256.MustFromBig(gspec.Config.ChainID),
					Nonce:      b.TxNonce(addr),
					To:         common.Address{},
					Gas:        30000,
					GasFeeCap:  uint256.NewInt(100 * params.GWei),
					GasTipCap:  uint256.NewInt(uint64(i+1) * params.GWei),
					Data:       []byte{},
					BlobFeeCap: uint256.NewInt(1),
					BlobHashes: []common.Hash{emptyBlobVHash},
					Value:      uint256.NewInt(100),
					Sidecar:    nil,
				}
				b.AddTx(types.MustSignNewTx(key, signer, blobTx))
			}
		}
		td += b.Difficulty().Uint64()
	})
	// Construct testing chain
	gspec.Config.TerminalTotalDifficulty = new(big.Int).SetUint64(td)
	chain, err := core.NewBlockChain(db, &core.CacheConfig{TrieCleanNoPrefetch: true}, gspec, nil, engine, vm.Config{}, nil)
	if err != nil {
		t.Fatalf("Failed to create local chain, %v", err)
	}
<<<<<<< HEAD
	_, err = chain.InsertChain(blocks)
	if err != nil {
		t.Fatalf("Failed to insert blocks, %v", err)
	}
=======
	if i, err := chain.InsertChain(blocks); err != nil {
		panic(fmt.Errorf("error inserting block %d: %w", i, err))
	}
	chain.SetFinalized(chain.GetBlockByNumber(25).Header())
	chain.SetSafe(chain.GetBlockByNumber(25).Header())

>>>>>>> f3c696fa
	return &testBackend{chain: chain, pending: pending}
}

func (b *testBackend) CurrentHeader() *types.Header {
	return b.chain.CurrentHeader()
}

func (b *testBackend) GetBlockByNumber(number uint64) *types.Block {
	return b.chain.GetBlockByNumber(number)
}

func TestSuggestTipCap(t *testing.T) {
	config := Config{
		Blocks:     3,
		Percentile: 60,
	}
	var cases = []struct {
		fork   *big.Int // London fork number
		expect *big.Int // Expected gasprice suggestion
	}{
		{nil, big.NewInt(params.GWei * int64(30))},
		{big.NewInt(0), big.NewInt(params.GWei * int64(30))},  // Fork point in genesis
		{big.NewInt(1), big.NewInt(params.GWei * int64(30))},  // Fork point in first block
		{big.NewInt(32), big.NewInt(params.GWei * int64(30))}, // Fork point in last block
		{big.NewInt(33), big.NewInt(params.GWei * int64(30))}, // Fork point in the future
	}
	for _, c := range cases {
		backend := newTestBackend(t, c.fork, nil, false)
		oracle := NewOracle(backend, config, big.NewInt(params.GWei))

		// The gas price sampled is: 32G, 31G, 30G, 29G, 28G, 27G
		got, err := oracle.SuggestTipCap(context.Background())
		backend.teardown()
		if err != nil {
			t.Fatalf("Failed to retrieve recommended gas price: %v", err)
		}
		if got.Cmp(c.expect) != 0 {
			t.Fatalf("Gas price mismatch, want %d, got %d", c.expect, got)
		}
	}
}<|MERGE_RESOLUTION|>--- conflicted
+++ resolved
@@ -18,12 +18,9 @@
 
 import (
 	"context"
-<<<<<<< HEAD
+	"crypto/sha256"
 	"errors"
-=======
-	"crypto/sha256"
 	"fmt"
->>>>>>> f3c696fa
 	"math"
 	"math/big"
 	"testing"
@@ -118,8 +115,11 @@
 func (b *testBackend) Pending() (*types.Block, types.Receipts, *state.StateDB) {
 	if b.pending {
 		block := b.chain.GetBlockByNumber(testHead + 1)
-		state, _ := b.chain.StateAt(block.Root())
-		return block, b.chain.GetReceiptsByHash(block.Hash()), state
+		stateDb, err := b.chain.StateAt(block.Root())
+		if err != nil {
+			return nil, nil, nil
+		}
+		return block, b.chain.GetReceiptsByHash(block.Hash()), stateDb
 	}
 	return nil, nil, nil
 }
@@ -160,15 +160,11 @@
 	config.LondonBlock = londonBlock
 	config.ArrowGlacierBlock = londonBlock
 	config.GrayGlacierBlock = londonBlock
-<<<<<<< HEAD
 	config.GibbsBlock = nil
 	config.LubanBlock = nil
 	config.PlatoBlock = nil
 	config.HertzBlock = nil
 	config.HertzfixBlock = nil
-	config.TerminalTotalDifficulty = common.Big0
-	engine := ethash.NewFaker()
-=======
 	var engine consensus.Engine = beacon.New(ethash.NewFaker())
 	td := params.GenesisDifficulty.Uint64()
 
@@ -178,7 +174,6 @@
 		config.CancunTime = &ts
 		signer = types.LatestSigner(gspec.Config)
 	}
->>>>>>> f3c696fa
 
 	// Generate testing blocks
 	db, blocks, _ := core.GenerateChainWithGenesis(gspec, engine, testHead+1, func(i int, b *core.BlockGen) {
@@ -232,23 +227,16 @@
 	})
 	// Construct testing chain
 	gspec.Config.TerminalTotalDifficulty = new(big.Int).SetUint64(td)
-	chain, err := core.NewBlockChain(db, &core.CacheConfig{TrieCleanNoPrefetch: true}, gspec, nil, engine, vm.Config{}, nil)
+	chain, err := core.NewBlockChain(db, &core.CacheConfig{TrieCleanNoPrefetch: true}, gspec, nil, engine, vm.Config{}, nil, nil)
 	if err != nil {
 		t.Fatalf("Failed to create local chain, %v", err)
 	}
-<<<<<<< HEAD
-	_, err = chain.InsertChain(blocks)
-	if err != nil {
-		t.Fatalf("Failed to insert blocks, %v", err)
-	}
-=======
 	if i, err := chain.InsertChain(blocks); err != nil {
 		panic(fmt.Errorf("error inserting block %d: %w", i, err))
 	}
 	chain.SetFinalized(chain.GetBlockByNumber(25).Header())
 	chain.SetSafe(chain.GetBlockByNumber(25).Header())
 
->>>>>>> f3c696fa
 	return &testBackend{chain: chain, pending: pending}
 }
 
