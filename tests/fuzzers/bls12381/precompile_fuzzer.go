// Copyright 2020 The go-ethereum Authors
// This file is part of the go-ethereum library.
//
// The go-ethereum library is free software: you can redistribute it and/or modify
// it under the terms of the GNU Lesser General Public License as published by
// the Free Software Foundation, either version 3 of the License, or
// (at your option) any later version.
//
// The go-ethereum library is distributed in the hope that it will be useful,
// but WITHOUT ANY WARRANTY; without even the implied warranty of
// MERCHANTABILITY or FITNESS FOR A PARTICULAR PURPOSE. See the
// GNU Lesser General Public License for more details.
//
// You should have received a copy of the GNU Lesser General Public License
// along with the go-ethereum library. If not, see <http://www.gnu.org/licenses/>.

package bls

import (
	"bytes"
	"fmt"

	"github.com/ethereum/go-ethereum/common"
	"github.com/ethereum/go-ethereum/core/vm"
)

const (
	blsG1Add      = byte(10)
	blsG1Mul      = byte(11)
	blsG1MultiExp = byte(12)
	blsG2Add      = byte(13)
	blsG2Mul      = byte(14)
	blsG2MultiExp = byte(15)
	blsPairing    = byte(16)
	blsMapG1      = byte(17)
	blsMapG2      = byte(18)
)

func FuzzG1Add(data []byte) int      { return fuzz(blsG1Add, data) }
func FuzzG1Mul(data []byte) int      { return fuzz(blsG1Mul, data) }
func FuzzG1MultiExp(data []byte) int { return fuzz(blsG1MultiExp, data) }
func FuzzG2Add(data []byte) int      { return fuzz(blsG2Add, data) }
func FuzzG2Mul(data []byte) int      { return fuzz(blsG2Mul, data) }
func FuzzG2MultiExp(data []byte) int { return fuzz(blsG2MultiExp, data) }
func FuzzPairing(data []byte) int    { return fuzz(blsPairing, data) }
func FuzzMapG1(data []byte) int      { return fuzz(blsMapG1, data) }
func FuzzMapG2(data []byte) int      { return fuzz(blsMapG2, data) }

func checkInput(id byte, inputLen int) bool {
	switch id {
	case blsG1Add:
		return inputLen == 256
	case blsG1Mul:
		return inputLen == 160
	case blsG1MultiExp:
		return inputLen%160 == 0
	case blsG2Add:
		return inputLen == 512
	case blsG2Mul:
		return inputLen == 288
	case blsG2MultiExp:
		return inputLen%288 == 0
	case blsPairing:
		return inputLen%384 == 0
	case blsMapG1:
		return inputLen == 64
	case blsMapG2:
		return inputLen == 128
	}
	panic("programmer error")
}

<<<<<<< HEAD
// The fuzzer functions must return
// 1 if the fuzzer should increase priority of the
//
//	given input during subsequent fuzzing (for example, the input is lexically
//	correct and was parsed successfully);
//
// -1 if the input must not be added to corpus even if gives new coverage; and
// 0  otherwise
=======
// The function must return
//
//   - 1 if the fuzzer should increase priority of the
//     given input during subsequent fuzzing (for example, the input is lexically
//     correct and was parsed successfully);
//   - -1 if the input must not be added to corpus even if gives new coverage; and
//   - 0 otherwise
//
>>>>>>> bed84606
// other values are reserved for future use.
func fuzz(id byte, data []byte) int {
	// Even on bad input, it should not crash, so we still test the gas calc
	precompile := vm.PrecompiledContractsBLS[common.BytesToAddress([]byte{id})]
	gas := precompile.RequiredGas(data)
	if !checkInput(id, len(data)) {
		return 0
	}
	// If the gas cost is too large (25M), bail out
	if gas > 25*1000*1000 {
		return 0
	}
	cpy := make([]byte, len(data))
	copy(cpy, data)
	_, err := precompile.Run(cpy)
	if !bytes.Equal(cpy, data) {
		panic(fmt.Sprintf("input data modified, precompile %d: %x %x", id, data, cpy))
	}
	if err != nil {
		return 0
	}
	return 1
}<|MERGE_RESOLUTION|>--- conflicted
+++ resolved
@@ -70,16 +70,6 @@
 	panic("programmer error")
 }
 
-<<<<<<< HEAD
-// The fuzzer functions must return
-// 1 if the fuzzer should increase priority of the
-//
-//	given input during subsequent fuzzing (for example, the input is lexically
-//	correct and was parsed successfully);
-//
-// -1 if the input must not be added to corpus even if gives new coverage; and
-// 0  otherwise
-=======
 // The function must return
 //
 //   - 1 if the fuzzer should increase priority of the
@@ -88,7 +78,6 @@
 //   - -1 if the input must not be added to corpus even if gives new coverage; and
 //   - 0 otherwise
 //
->>>>>>> bed84606
 // other values are reserved for future use.
 func fuzz(id byte, data []byte) int {
 	// Even on bad input, it should not crash, so we still test the gas calc
