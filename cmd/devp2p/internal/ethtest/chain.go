--- conflicted
+++ resolved
@@ -143,7 +143,11 @@
 // TD calculates the total difficulty of the chain at the
 // chain head.
 func (c *Chain) TD() *big.Int {
-	return new(big.Int)
+	sum := new(big.Int)
+	for _, block := range c.blocks[:c.Len()] {
+		sum.Add(sum, block.Difficulty())
+	}
+	return sum
 }
 
 // GetBlock returns the block at the specified number.
@@ -253,23 +257,6 @@
 	return gen, nil
 }
 
-<<<<<<< HEAD
-type Addresses []common.Address
-
-func (a Addresses) Len() int {
-	return len(a)
-}
-
-func (a Addresses) Less(i, j int) bool {
-	return bytes.Compare(a[i][:], a[j][:]) < 0
-}
-
-func (a Addresses) Swap(i, j int) {
-	a[i], a[j] = a[j], a[i]
-}
-
-=======
->>>>>>> c4ad459b
 func blocksFromFile(chainfile string, gblock *types.Block) ([]*types.Block, error) {
 	// Load chain.rlp.
 	fh, err := os.Open(chainfile)
