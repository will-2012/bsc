// Copyright 2016 The go-ethereum Authors
// This file is part of the go-ethereum library.
//
// The go-ethereum library is free software: you can redistribute it and/or modify
// it under the terms of the GNU Lesser General Public License as published by
// the Free Software Foundation, either version 3 of the License, or
// (at your option) any later version.
//
// The go-ethereum library is distributed in the hope that it will be useful,
// but WITHOUT ANY WARRANTY; without even the implied warranty of
// MERCHANTABILITY or FITNESS FOR A PARTICULAR PURPOSE. See the
// GNU Lesser General Public License for more details.
//
// You should have received a copy of the GNU Lesser General Public License
// along with the go-ethereum library. If not, see <http://www.gnu.org/licenses/>.

package params

import (
	"fmt"
	"math/big"

	"github.com/ethereum/go-ethereum/common"
)

// Genesis hashes to enforce below configs on.
var (
	MainnetGenesisHash = common.HexToHash("0xd4e56740f876aef8c010b86a40d5f56745a118d0906a34e69aec8c0db1cb8fa3")

	BSCGenesisHash    = common.HexToHash("0x0d21840abff46b96c84b2ac9e10e4f5cdaeb5693cb665db62a2f3b02d2d57b5b")
	ChapelGenesisHash = common.HexToHash("0x6d3c66c5357ec91d5c43af47e234a939b22557cbb552dc45bebbceeed90fbe34")
	RialtoGenesisHash = common.HexToHash("0xee835a629f9cf5510b48b6ba41d69e0ff7d6ef10f977166ef939db41f59f5501")
)

func newUint64(val uint64) *uint64 { return &val }

var (
	MainnetTerminalTotalDifficulty, _ = new(big.Int).SetString("58_750_000_000_000_000_000_000", 0)

	// MainnetChainConfig is the chain parameters to run a node on the main network.
	MainnetChainConfig = &ChainConfig{
		ChainID:                       big.NewInt(1),
		HomesteadBlock:                big.NewInt(1_150_000),
		DAOForkBlock:                  big.NewInt(1_920_000),
		DAOForkSupport:                true,
		EIP150Block:                   big.NewInt(2_463_000),
		EIP155Block:                   big.NewInt(2_675_000),
		EIP158Block:                   big.NewInt(2_675_000),
		ByzantiumBlock:                big.NewInt(4_370_000),
		ConstantinopleBlock:           big.NewInt(7_280_000),
		PetersburgBlock:               big.NewInt(7_280_000),
		IstanbulBlock:                 big.NewInt(9_069_000),
		MuirGlacierBlock:              big.NewInt(9_200_000),
		RamanujanBlock:                big.NewInt(0),
		NielsBlock:                    big.NewInt(0),
		MirrorSyncBlock:               big.NewInt(0),
		BrunoBlock:                    big.NewInt(0),
		EulerBlock:                    big.NewInt(0),
		BerlinBlock:                   big.NewInt(12_244_000),
		LondonBlock:                   big.NewInt(12_965_000),
		ArrowGlacierBlock:             big.NewInt(13_773_000),
		GrayGlacierBlock:              big.NewInt(15_050_000),
		TerminalTotalDifficulty:       MainnetTerminalTotalDifficulty, // 58_750_000_000_000_000_000_000
		TerminalTotalDifficultyPassed: true,
		ShanghaiTime:                  newUint64(1681338455),
		Ethash:                        new(EthashConfig),
	}

	// just for prysm compile pass
	// RopstenChainConfig contains the chain parameters to run a node on the Ropsten test network.
	RopstenChainConfig = &ChainConfig{
		ChainID:                 big.NewInt(3),
		HomesteadBlock:          big.NewInt(0),
		DAOForkBlock:            nil,
		DAOForkSupport:          true,
		EIP150Block:             big.NewInt(0),
		EIP155Block:             big.NewInt(10),
		EIP158Block:             big.NewInt(10),
		ByzantiumBlock:          big.NewInt(1_700_000),
		ConstantinopleBlock:     big.NewInt(4_230_000),
		PetersburgBlock:         big.NewInt(4_939_394),
		IstanbulBlock:           big.NewInt(6_485_846),
		MuirGlacierBlock:        big.NewInt(7_117_117),
		BerlinBlock:             big.NewInt(9_812_189),
		LondonBlock:             big.NewInt(10_499_401),
		TerminalTotalDifficulty: new(big.Int).SetUint64(50_000_000_000_000_000),
		Ethash:                  new(EthashConfig),
	}

	// just for prysm compile pass
	// SepoliaChainConfig contains the chain parameters to run a node on the Sepolia test network.
	SepoliaChainConfig = &ChainConfig{
		ChainID:             big.NewInt(11155111),
		HomesteadBlock:      big.NewInt(0),
		DAOForkBlock:        nil,
		DAOForkSupport:      true,
		EIP150Block:         big.NewInt(0),
		EIP155Block:         big.NewInt(0),
		EIP158Block:         big.NewInt(0),
		ByzantiumBlock:      big.NewInt(0),
		ConstantinopleBlock: big.NewInt(0),
		PetersburgBlock:     big.NewInt(0),
		IstanbulBlock:       big.NewInt(0),
		MuirGlacierBlock:    big.NewInt(0),
		BerlinBlock:         big.NewInt(0),
		MirrorSyncBlock:     big.NewInt(0),
		BrunoBlock:          big.NewInt(0),
		EulerBlock:          big.NewInt(0),
		LondonBlock:         big.NewInt(0),
		Ethash:              new(EthashConfig),
	}

	// just for prysm compile pass
	// GoerliChainConfig contains the chain parameters to run a node on the Görli test network.
	GoerliChainConfig = &ChainConfig{
		ChainID:             big.NewInt(5),
		HomesteadBlock:      big.NewInt(0),
		DAOForkBlock:        nil,
		DAOForkSupport:      true,
		EIP150Block:         big.NewInt(0),
		EIP155Block:         big.NewInt(0),
		EIP158Block:         big.NewInt(0),
		ByzantiumBlock:      big.NewInt(0),
		ConstantinopleBlock: big.NewInt(0),
		PetersburgBlock:     big.NewInt(0),
		RamanujanBlock:      big.NewInt(0),
		NielsBlock:          big.NewInt(0),
		MirrorSyncBlock:     big.NewInt(0),
		BrunoBlock:          big.NewInt(0),
		EulerBlock:          big.NewInt(0),
		IstanbulBlock:       big.NewInt(1_561_651),
		MuirGlacierBlock:    nil,
		BerlinBlock:         big.NewInt(4_460_644),
		LondonBlock:         big.NewInt(5_062_605),
		ArrowGlacierBlock:   nil,
		Clique: &CliqueConfig{
			Period: 15,
			Epoch:  30000,
		},
	}

	BSCChainConfig = &ChainConfig{
		ChainID:             big.NewInt(56),
		HomesteadBlock:      big.NewInt(0),
		EIP150Block:         big.NewInt(0),
		EIP155Block:         big.NewInt(0),
		EIP158Block:         big.NewInt(0),
		ByzantiumBlock:      big.NewInt(0),
		ConstantinopleBlock: big.NewInt(0),
		PetersburgBlock:     big.NewInt(0),
		IstanbulBlock:       big.NewInt(0),
		MuirGlacierBlock:    big.NewInt(0),
		RamanujanBlock:      big.NewInt(0),
		NielsBlock:          big.NewInt(0),
		MirrorSyncBlock:     big.NewInt(5184000),
		BrunoBlock:          big.NewInt(13082000),
		EulerBlock:          big.NewInt(18907621),
		NanoBlock:           big.NewInt(21962149),
		MoranBlock:          big.NewInt(22107423),
		GibbsBlock:          big.NewInt(23846001),
		PlanckBlock:         big.NewInt(27281024),
		LubanBlock:          big.NewInt(29020050),
		PlatoBlock:          big.NewInt(30720096),
		BerlinBlock:         big.NewInt(31302048),
		LondonBlock:         big.NewInt(31302048),
		HertzBlock:          big.NewInt(31302048),
		HertzfixBlock:       big.NewInt(34140700),
		// UnixTime: 1705996800 is January 23, 2024 8:00:00 AM UTC
		ShanghaiTime: newUint64(1705996800),
		KeplerTime:   newUint64(1705996800),

		// TODO
		FeynmanTime: nil,

		Parlia: &ParliaConfig{
			Period: 3,
			Epoch:  200,
		},
	}

	ChapelChainConfig = &ChainConfig{
		ChainID:             big.NewInt(97),
		HomesteadBlock:      big.NewInt(0),
		EIP150Block:         big.NewInt(0),
		EIP155Block:         big.NewInt(0),
		EIP158Block:         big.NewInt(0),
		ByzantiumBlock:      big.NewInt(0),
		ConstantinopleBlock: big.NewInt(0),
		PetersburgBlock:     big.NewInt(0),
		IstanbulBlock:       big.NewInt(0),
		MuirGlacierBlock:    big.NewInt(0),
		RamanujanBlock:      big.NewInt(1010000),
		NielsBlock:          big.NewInt(1014369),
		MirrorSyncBlock:     big.NewInt(5582500),
		BrunoBlock:          big.NewInt(13837000),
		EulerBlock:          big.NewInt(19203503),
		GibbsBlock:          big.NewInt(22800220),
		NanoBlock:           big.NewInt(23482428),
		MoranBlock:          big.NewInt(23603940),
		PlanckBlock:         big.NewInt(28196022),
		LubanBlock:          big.NewInt(29295050),
		PlatoBlock:          big.NewInt(29861024),
		BerlinBlock:         big.NewInt(31103030),
		LondonBlock:         big.NewInt(31103030),
		HertzBlock:          big.NewInt(31103030),
		HertzfixBlock:       big.NewInt(35682300),
		// UnixTime: 1702972800 is December 19, 2023 8:00:00 AM UTC
		ShanghaiTime: newUint64(1702972800),
		KeplerTime:   newUint64(1702972800),

		// TODO
		FeynmanTime: nil,

		Parlia: &ParliaConfig{
			Period: 3,
			Epoch:  200,
		},
	}

	RialtoChainConfig = &ChainConfig{
		ChainID:             big.NewInt(1417),
		HomesteadBlock:      big.NewInt(0),
		EIP150Block:         big.NewInt(0),
		EIP155Block:         big.NewInt(0),
		EIP158Block:         big.NewInt(0),
		ByzantiumBlock:      big.NewInt(0),
		ConstantinopleBlock: big.NewInt(0),
		PetersburgBlock:     big.NewInt(0),
		IstanbulBlock:       big.NewInt(0),
		MuirGlacierBlock:    big.NewInt(0),
		RamanujanBlock:      big.NewInt(400),
		NielsBlock:          big.NewInt(0),
		MirrorSyncBlock:     big.NewInt(400),
		BrunoBlock:          big.NewInt(400),
		EulerBlock:          big.NewInt(400),
		GibbsBlock:          big.NewInt(400),
		NanoBlock:           nil,
		MoranBlock:          nil,
		PlanckBlock:         nil,
		LubanBlock:          nil,
		PlatoBlock:          nil,
		BerlinBlock:         nil,
		HertzBlock:          nil,
		HertzfixBlock:       nil,

		// TODO
		FeynmanTime: nil,

		Parlia: &ParliaConfig{
			Period: 3,
			Epoch:  200,
		},
	}

	ParliaTestChainConfig = &ChainConfig{
		ChainID:             big.NewInt(2),
		HomesteadBlock:      big.NewInt(0),
		EIP150Block:         big.NewInt(0),
		EIP155Block:         big.NewInt(0),
		EIP158Block:         big.NewInt(0),
		ByzantiumBlock:      big.NewInt(0),
		ConstantinopleBlock: big.NewInt(0),
		PetersburgBlock:     big.NewInt(0),
		IstanbulBlock:       big.NewInt(0),
		MuirGlacierBlock:    big.NewInt(0),
		RamanujanBlock:      big.NewInt(0),
		NielsBlock:          big.NewInt(0),
		MirrorSyncBlock:     big.NewInt(0),
		BrunoBlock:          big.NewInt(0),
		EulerBlock:          big.NewInt(0),
		NanoBlock:           big.NewInt(0),
		MoranBlock:          big.NewInt(0),
		GibbsBlock:          big.NewInt(0),
		PlanckBlock:         big.NewInt(0),
		LubanBlock:          big.NewInt(0),
		PlatoBlock:          big.NewInt(0),
		BerlinBlock:         big.NewInt(0),
		LondonBlock:         big.NewInt(0),
		HertzBlock:          big.NewInt(0),
		HertzfixBlock:       big.NewInt(0),
		Parlia: &ParliaConfig{
			Period: 3,
			Epoch:  200,
		},
	}

	// AllEthashProtocolChanges contains every protocol change (EIPs) introduced
	// and accepted by the Ethereum core developers into the Ethash consensus.
	AllEthashProtocolChanges = &ChainConfig{
		ChainID:                       big.NewInt(1337),
		HomesteadBlock:                big.NewInt(0),
		DAOForkBlock:                  nil,
		DAOForkSupport:                false,
		EIP150Block:                   big.NewInt(0),
		EIP155Block:                   big.NewInt(0),
		EIP158Block:                   big.NewInt(0),
		ByzantiumBlock:                big.NewInt(0),
		ConstantinopleBlock:           big.NewInt(0),
		PetersburgBlock:               big.NewInt(0),
		IstanbulBlock:                 big.NewInt(0),
		MuirGlacierBlock:              big.NewInt(0),
		BerlinBlock:                   big.NewInt(0),
		LondonBlock:                   big.NewInt(0),
		ArrowGlacierBlock:             big.NewInt(0),
		GrayGlacierBlock:              big.NewInt(0),
		MergeNetsplitBlock:            nil,
		ShanghaiTime:                  nil,
		CancunTime:                    nil,
		PragueTime:                    nil,
		VerkleTime:                    nil,
		TerminalTotalDifficulty:       nil,
		TerminalTotalDifficultyPassed: true,
		Ethash:                        new(EthashConfig),
		Clique:                        nil,
	}

	AllDevChainProtocolChanges = &ChainConfig{
		ChainID:                       big.NewInt(1337),
		HomesteadBlock:                big.NewInt(0),
		EIP150Block:                   big.NewInt(0),
		EIP155Block:                   big.NewInt(0),
		EIP158Block:                   big.NewInt(0),
		ByzantiumBlock:                big.NewInt(0),
		ConstantinopleBlock:           big.NewInt(0),
		PetersburgBlock:               big.NewInt(0),
		IstanbulBlock:                 big.NewInt(0),
		MuirGlacierBlock:              big.NewInt(0),
		BerlinBlock:                   big.NewInt(0),
		LondonBlock:                   big.NewInt(0),
		ArrowGlacierBlock:             big.NewInt(0),
		GrayGlacierBlock:              big.NewInt(0),
		ShanghaiTime:                  newUint64(0),
		TerminalTotalDifficulty:       big.NewInt(0),
		TerminalTotalDifficultyPassed: true,
		IsDevMode:                     true,
	}

	// AllCliqueProtocolChanges contains every protocol change (EIPs) introduced
	// and accepted by the Ethereum core developers into the Clique consensus.
	AllCliqueProtocolChanges = &ChainConfig{
		ChainID:                       big.NewInt(1337),
		HomesteadBlock:                big.NewInt(0),
		DAOForkBlock:                  nil,
		DAOForkSupport:                false,
		EIP150Block:                   big.NewInt(0),
		EIP155Block:                   big.NewInt(0),
		EIP158Block:                   big.NewInt(0),
		ByzantiumBlock:                big.NewInt(0),
		ConstantinopleBlock:           big.NewInt(0),
		PetersburgBlock:               big.NewInt(0),
		IstanbulBlock:                 big.NewInt(0),
		MuirGlacierBlock:              big.NewInt(0),
		BerlinBlock:                   big.NewInt(0),
		LondonBlock:                   big.NewInt(0),
		ArrowGlacierBlock:             nil,
		GrayGlacierBlock:              nil,
		MergeNetsplitBlock:            nil,
		ShanghaiTime:                  nil,
		CancunTime:                    nil,
		PragueTime:                    nil,
		VerkleTime:                    nil,
		TerminalTotalDifficulty:       nil,
		TerminalTotalDifficultyPassed: false,
		Ethash:                        nil,
		Clique:                        &CliqueConfig{Period: 0, Epoch: 30000},
	}

	// TestChainConfig contains every protocol change (EIPs) introduced
	// and accepted by the Ethereum core developers for testing proposes.
	TestChainConfig = &ChainConfig{
		ChainID:                       big.NewInt(1),
		HomesteadBlock:                big.NewInt(0),
		DAOForkBlock:                  nil,
		DAOForkSupport:                false,
		EIP150Block:                   big.NewInt(0),
		EIP155Block:                   big.NewInt(0),
		EIP158Block:                   big.NewInt(0),
		ByzantiumBlock:                big.NewInt(0),
		ConstantinopleBlock:           big.NewInt(0),
		PetersburgBlock:               big.NewInt(0),
		IstanbulBlock:                 big.NewInt(0),
		MuirGlacierBlock:              big.NewInt(0),
		BerlinBlock:                   big.NewInt(0),
		LondonBlock:                   big.NewInt(0),
		ArrowGlacierBlock:             big.NewInt(0),
		GrayGlacierBlock:              big.NewInt(0),
		MergeNetsplitBlock:            nil,
		ShanghaiTime:                  nil,
		CancunTime:                    nil,
		PragueTime:                    nil,
		VerkleTime:                    nil,
		TerminalTotalDifficulty:       nil,
		TerminalTotalDifficultyPassed: false,
		Ethash:                        new(EthashConfig),
		Clique:                        nil,
	}

	// NonActivatedConfig defines the chain configuration without activating
	// any protocol change (EIPs).
	NonActivatedConfig = &ChainConfig{
		ChainID:                       big.NewInt(1),
		HomesteadBlock:                nil,
		DAOForkBlock:                  nil,
		DAOForkSupport:                false,
		EIP150Block:                   nil,
		EIP155Block:                   nil,
		EIP158Block:                   nil,
		ByzantiumBlock:                nil,
		ConstantinopleBlock:           nil,
		PetersburgBlock:               nil,
		IstanbulBlock:                 nil,
		MuirGlacierBlock:              nil,
		BerlinBlock:                   nil,
		LondonBlock:                   nil,
		ArrowGlacierBlock:             nil,
		GrayGlacierBlock:              nil,
		MergeNetsplitBlock:            nil,
		ShanghaiTime:                  nil,
		CancunTime:                    nil,
		PragueTime:                    nil,
		VerkleTime:                    nil,
		TerminalTotalDifficulty:       nil,
		TerminalTotalDifficultyPassed: false,
		Ethash:                        new(EthashConfig),
		Clique:                        nil,
	}
	TestRules = TestChainConfig.Rules(new(big.Int), false, 0)
)

func GetBuiltInChainConfig(ghash common.Hash) *ChainConfig {
	switch ghash {
	case MainnetGenesisHash:
		return MainnetChainConfig
	case BSCGenesisHash:
		return BSCChainConfig
	case ChapelGenesisHash:
		return ChapelChainConfig
	case RialtoGenesisHash:
		return RialtoChainConfig
	default:
		return nil
	}
}

// NetworkNames are user friendly names to use in the chain spec banner.
var NetworkNames = map[string]string{
	MainnetChainConfig.ChainID.String(): "mainnet",
}

// ChainConfig is the core config which determines the blockchain settings.
//
// ChainConfig is stored in the database on a per block basis. This means
// that any network, identified by its genesis block, can have its own
// set of configuration options.
type ChainConfig struct {
	ChainID *big.Int `json:"chainId"` // chainId identifies the current chain and is used for replay protection

	HomesteadBlock *big.Int `json:"homesteadBlock,omitempty" toml:",omitempty"` // Homestead switch block (nil = no fork, 0 = already homestead)

	DAOForkBlock   *big.Int `json:"daoForkBlock,omitempty" toml:",omitempty"`   // TheDAO hard-fork switch block (nil = no fork)
	DAOForkSupport bool     `json:"daoForkSupport,omitempty" toml:",omitempty"` // Whether the nodes supports or opposes the DAO hard-fork

	// EIP150 implements the Gas price changes (https://github.com/ethereum/EIPs/issues/150)
	EIP150Block *big.Int `json:"eip150Block,omitempty"` // EIP150 HF block (nil = no fork)
	EIP155Block *big.Int `json:"eip155Block,omitempty"` // EIP155 HF block
	EIP158Block *big.Int `json:"eip158Block,omitempty"` // EIP158 HF block

	ByzantiumBlock      *big.Int `json:"byzantiumBlock,omitempty"`      // Byzantium switch block (nil = no fork, 0 = already on byzantium)
	ConstantinopleBlock *big.Int `json:"constantinopleBlock,omitempty"` // Constantinople switch block (nil = no fork, 0 = already activated)
	PetersburgBlock     *big.Int `json:"petersburgBlock,omitempty"`     // Petersburg switch block (nil = same as Constantinople)
	IstanbulBlock       *big.Int `json:"istanbulBlock,omitempty"`       // Istanbul switch block (nil = no fork, 0 = already on istanbul)
	MuirGlacierBlock    *big.Int `json:"muirGlacierBlock,omitempty"`    // Eip-2384 (bomb delay) switch block (nil = no fork, 0 = already activated)
	BerlinBlock         *big.Int `json:"berlinBlock,omitempty"`         // Berlin switch block (nil = no fork, 0 = already on berlin)
	YoloV3Block         *big.Int `json:"yoloV3Block,omitempty"`         // YOLO v3: Gas repricings TODO @holiman add EIP references
	CatalystBlock       *big.Int `json:"catalystBlock,omitempty"`       // Catalyst switch block (nil = no fork, 0 = already on catalyst)
	LondonBlock         *big.Int `json:"londonBlock,omitempty"`         // London switch block (nil = no fork, 0 = already on london)
	ArrowGlacierBlock   *big.Int `json:"arrowGlacierBlock,omitempty"`   // Eip-4345 (bomb delay) switch block (nil = no fork, 0 = already activated)
	GrayGlacierBlock    *big.Int `json:"grayGlacierBlock,omitempty"`    // Eip-5133 (bomb delay) switch block (nil = no fork, 0 = already activated)
	MergeNetsplitBlock  *big.Int `json:"mergeNetsplitBlock,omitempty"`  // Virtual fork after The Merge to use as a network splitter

	// Fork scheduling was switched from blocks to timestamps here

	ShanghaiTime *uint64 `json:"shanghaiTime,omitempty"  toml:",omitempty"` // Shanghai switch time (nil = no fork, 0 = already on shanghai)
	KeplerTime   *uint64 `json:"keplerTime,omitempty" toml:",omitempty"`    // Kepler switch time (nil = no fork, 0 = already activated)
	FeynmanTime  *uint64 `json:"feynmanTime,omitempty" toml:",omitempty"`   // Feynman switch time (nil = no fork, 0 = already activated)
	CancunTime   *uint64 `json:"cancunTime,omitempty"  toml:",omitempty"`   // Cancun switch time (nil = no fork, 0 = already on cancun)
	PragueTime   *uint64 `json:"pragueTime,omitempty"  toml:",omitempty"`   // Prague switch time (nil = no fork, 0 = already on prague)
	VerkleTime   *uint64 `json:"verkleTime,omitempty"  toml:",omitempty"`   // Verkle switch time (nil = no fork, 0 = already on verkle)

	// TerminalTotalDifficulty is the amount of total difficulty reached by
	// the network that triggers the consensus upgrade.
	TerminalTotalDifficulty *big.Int `json:"terminalTotalDifficulty,omitempty"`

	// TerminalTotalDifficultyPassed is a flag specifying that the network already
	// passed the terminal total difficulty. Its purpose is to disable legacy sync
	// even without having seen the TTD locally (safer long term).
	TerminalTotalDifficultyPassed bool `json:"terminalTotalDifficultyPassed,omitempty"`

	RamanujanBlock  *big.Int `json:"ramanujanBlock,omitempty" toml:",omitempty"`  // ramanujanBlock switch block (nil = no fork, 0 = already activated)
	NielsBlock      *big.Int `json:"nielsBlock,omitempty" toml:",omitempty"`      // nielsBlock switch block (nil = no fork, 0 = already activated)
	MirrorSyncBlock *big.Int `json:"mirrorSyncBlock,omitempty" toml:",omitempty"` // mirrorSyncBlock switch block (nil = no fork, 0 = already activated)
	BrunoBlock      *big.Int `json:"brunoBlock,omitempty" toml:",omitempty"`      // brunoBlock switch block (nil = no fork, 0 = already activated)
	EulerBlock      *big.Int `json:"eulerBlock,omitempty" toml:",omitempty"`      // eulerBlock switch block (nil = no fork, 0 = already activated)
	GibbsBlock      *big.Int `json:"gibbsBlock,omitempty" toml:",omitempty"`      // gibbsBlock switch block (nil = no fork, 0 = already activated)
	NanoBlock       *big.Int `json:"nanoBlock,omitempty" toml:",omitempty"`       // nanoBlock switch block (nil = no fork, 0 = already activated)
	MoranBlock      *big.Int `json:"moranBlock,omitempty" toml:",omitempty"`      // moranBlock switch block (nil = no fork, 0 = already activated)
	PlanckBlock     *big.Int `json:"planckBlock,omitempty" toml:",omitempty"`     // planckBlock switch block (nil = no fork, 0 = already activated)
	LubanBlock      *big.Int `json:"lubanBlock,omitempty" toml:",omitempty"`      // lubanBlock switch block (nil = no fork, 0 = already activated)
	PlatoBlock      *big.Int `json:"platoBlock,omitempty" toml:",omitempty"`      // platoBlock switch block (nil = no fork, 0 = already activated)
	HertzBlock      *big.Int `json:"hertzBlock,omitempty" toml:",omitempty"`      // hertzBlock switch block (nil = no fork, 0 = already activated)
	HertzfixBlock   *big.Int `json:"hertzfixBlock,omitempty" toml:",omitempty"`   // hertzfixBlock switch block (nil = no fork, 0 = already activated)
	// Various consensus engines
	Ethash    *EthashConfig `json:"ethash,omitempty" toml:",omitempty"`
	Clique    *CliqueConfig `json:"clique,omitempty" toml:",omitempty"`
	Parlia    *ParliaConfig `json:"parlia,omitempty" toml:",omitempty"`
	IsDevMode bool          `json:"isDev,omitempty"`
}

// EthashConfig is the consensus engine configs for proof-of-work based sealing.
type EthashConfig struct{}

// String implements the stringer interface, returning the consensus engine details.
func (c *EthashConfig) String() string {
	return "ethash"
}

// CliqueConfig is the consensus engine configs for proof-of-authority based sealing.
type CliqueConfig struct {
	Period uint64 `json:"period"` // Number of seconds between blocks to enforce
	Epoch  uint64 `json:"epoch"`  // Epoch length to reset votes and checkpoint
}

// String implements the stringer interface, returning the consensus engine details.
func (c *CliqueConfig) String() string {
	return "clique"
}

// ParliaConfig is the consensus engine configs for proof-of-staked-authority based sealing.
type ParliaConfig struct {
	Period uint64 `json:"period"` // Number of seconds between blocks to enforce
	Epoch  uint64 `json:"epoch"`  // Epoch length to update validatorSet
}

// String implements the stringer interface, returning the consensus engine details.
func (b *ParliaConfig) String() string {
	return "parlia"
}

func (c *ChainConfig) Description() string {
	return ""
}

// String implements the fmt.Stringer interface.
func (c *ChainConfig) String() string {
	var engine interface{}

	switch {
	case c.Ethash != nil:
		engine = c.Ethash
	case c.Clique != nil:
		engine = c.Clique
	case c.Parlia != nil:
		engine = c.Parlia
	default:
		engine = "unknown"
	}

	var ShanghaiTime *big.Int
	if c.ShanghaiTime != nil {
		ShanghaiTime = big.NewInt(0).SetUint64(*c.ShanghaiTime)
	}

	var KeplerTime *big.Int
	if c.KeplerTime != nil {
		KeplerTime = big.NewInt(0).SetUint64(*c.KeplerTime)
	}

	var FeynmanTime *big.Int
	if c.FeynmanTime != nil {
		FeynmanTime = big.NewInt(0).SetUint64(*c.FeynmanTime)
	}

	return fmt.Sprintf("{ChainID: %v Homestead: %v DAO: %v DAOSupport: %v EIP150: %v EIP155: %v EIP158: %v Byzantium: %v Constantinople: %v Petersburg: %v Istanbul: %v, Muir Glacier: %v, Ramanujan: %v, Niels: %v, MirrorSync: %v, Bruno: %v, Berlin: %v, YOLO v3: %v, CatalystBlock: %v, London: %v, ArrowGlacier: %v, MergeFork:%v, Euler: %v, Gibbs: %v, Nano: %v, Moran: %v, Planck: %v,Luban: %v, Plato: %v, Hertz: %v, Hertzfix: %v, ShanghaiTime: %v, KeplerTime: %v, FeynmanTime: %v, Engine: %v}",
		c.ChainID,
		c.HomesteadBlock,
		c.DAOForkBlock,
		c.DAOForkSupport,
		c.EIP150Block,
		c.EIP155Block,
		c.EIP158Block,
		c.ByzantiumBlock,
		c.ConstantinopleBlock,
		c.PetersburgBlock,
		c.IstanbulBlock,
		c.MuirGlacierBlock,
		c.RamanujanBlock,
		c.NielsBlock,
		c.MirrorSyncBlock,
		c.BrunoBlock,
		c.BerlinBlock,
		c.YoloV3Block,
		c.CatalystBlock,
		c.LondonBlock,
		c.ArrowGlacierBlock,
		c.MergeNetsplitBlock,
		c.EulerBlock,
		c.GibbsBlock,
		c.NanoBlock,
		c.MoranBlock,
		c.PlanckBlock,
		c.LubanBlock,
		c.PlatoBlock,
		c.HertzBlock,
		c.HertzfixBlock,
		ShanghaiTime,
		KeplerTime,
		FeynmanTime,
		engine,
	)
}

// IsHomestead returns whether num is either equal to the homestead block or greater.
func (c *ChainConfig) IsHomestead(num *big.Int) bool {
	return isBlockForked(c.HomesteadBlock, num)
}

// IsDAOFork returns whether num is either equal to the DAO fork block or greater.
func (c *ChainConfig) IsDAOFork(num *big.Int) bool {
	return isBlockForked(c.DAOForkBlock, num)
}

// IsEIP150 returns whether num is either equal to the EIP150 fork block or greater.
func (c *ChainConfig) IsEIP150(num *big.Int) bool {
	return isBlockForked(c.EIP150Block, num)
}

// IsEIP155 returns whether num is either equal to the EIP155 fork block or greater.
func (c *ChainConfig) IsEIP155(num *big.Int) bool {
	return isBlockForked(c.EIP155Block, num)
}

// IsEIP158 returns whether num is either equal to the EIP158 fork block or greater.
func (c *ChainConfig) IsEIP158(num *big.Int) bool {
	return isBlockForked(c.EIP158Block, num)
}

// IsByzantium returns whether num is either equal to the Byzantium fork block or greater.
func (c *ChainConfig) IsByzantium(num *big.Int) bool {
	return isBlockForked(c.ByzantiumBlock, num)
}

// IsConstantinople returns whether num is either equal to the Constantinople fork block or greater.
func (c *ChainConfig) IsConstantinople(num *big.Int) bool {
	return isBlockForked(c.ConstantinopleBlock, num)
}

// IsRamanujan returns whether num is either equal to the IsRamanujan fork block or greater.
func (c *ChainConfig) IsRamanujan(num *big.Int) bool {
	return isBlockForked(c.RamanujanBlock, num)
}

// IsOnRamanujan returns whether num is equal to the Ramanujan fork block
func (c *ChainConfig) IsOnRamanujan(num *big.Int) bool {
	return configBlockEqual(c.RamanujanBlock, num)
}

// IsNiels returns whether num is either equal to the Niels fork block or greater.
func (c *ChainConfig) IsNiels(num *big.Int) bool {
	return isBlockForked(c.NielsBlock, num)
}

// IsOnNiels returns whether num is equal to the IsNiels fork block
func (c *ChainConfig) IsOnNiels(num *big.Int) bool {
	return configBlockEqual(c.NielsBlock, num)
}

// IsMirrorSync returns whether num is either equal to the MirrorSync fork block or greater.
func (c *ChainConfig) IsMirrorSync(num *big.Int) bool {
	return isBlockForked(c.MirrorSyncBlock, num)
}

// IsOnMirrorSync returns whether num is equal to the MirrorSync fork block
func (c *ChainConfig) IsOnMirrorSync(num *big.Int) bool {
	return configBlockEqual(c.MirrorSyncBlock, num)
}

// IsBruno returns whether num is either equal to the Burn fork block or greater.
func (c *ChainConfig) IsBruno(num *big.Int) bool {
	return isBlockForked(c.BrunoBlock, num)
}

// IsOnBruno returns whether num is equal to the Burn fork block
func (c *ChainConfig) IsOnBruno(num *big.Int) bool {
	return configBlockEqual(c.BrunoBlock, num)
}

// IsEuler returns whether num is either equal to the euler fork block or greater.
func (c *ChainConfig) IsEuler(num *big.Int) bool {
	return isBlockForked(c.EulerBlock, num)
}

// IsOnEuler returns whether num is equal to the euler fork block
func (c *ChainConfig) IsOnEuler(num *big.Int) bool {
	return configBlockEqual(c.EulerBlock, num)
}

// IsLuban returns whether num is either equal to the first fast finality fork block or greater.
func (c *ChainConfig) IsLuban(num *big.Int) bool {
	return isBlockForked(c.LubanBlock, num)
}

// IsOnLuban returns whether num is equal to the first fast finality fork block.
func (c *ChainConfig) IsOnLuban(num *big.Int) bool {
	return configBlockEqual(c.LubanBlock, num)
}

// IsPlato returns whether num is either equal to the second fast finality fork block or greater.
func (c *ChainConfig) IsPlato(num *big.Int) bool {
	return isBlockForked(c.PlatoBlock, num)
}

// IsOnPlato returns whether num is equal to the second fast finality fork block.
func (c *ChainConfig) IsOnPlato(num *big.Int) bool {
	return configBlockEqual(c.PlatoBlock, num)
}

// IsHertz returns whether num is either equal to the block of enabling Berlin EIPs or greater.
func (c *ChainConfig) IsHertz(num *big.Int) bool {
	return isBlockForked(c.HertzBlock, num)
}

// IsOnHertz returns whether num is equal to the fork block of enabling Berlin EIPs.
func (c *ChainConfig) IsOnHertz(num *big.Int) bool {
	return configBlockEqual(c.HertzBlock, num)
}

func (c *ChainConfig) IsHertzfix(num *big.Int) bool {
	return isBlockForked(c.HertzfixBlock, num)
}

func (c *ChainConfig) IsOnHertzfix(num *big.Int) bool {
	return configBlockEqual(c.HertzfixBlock, num)
}

// IsMuirGlacier returns whether num is either equal to the Muir Glacier (EIP-2384) fork block or greater.
func (c *ChainConfig) IsMuirGlacier(num *big.Int) bool {
	return isBlockForked(c.MuirGlacierBlock, num)
}

// IsPetersburg returns whether num is either
// - equal to or greater than the PetersburgBlock fork block,
// - OR is nil, and Constantinople is active
func (c *ChainConfig) IsPetersburg(num *big.Int) bool {
	return isBlockForked(c.PetersburgBlock, num) || c.PetersburgBlock == nil && isBlockForked(c.ConstantinopleBlock, num)
}

// IsIstanbul returns whether num is either equal to the Istanbul fork block or greater.
func (c *ChainConfig) IsIstanbul(num *big.Int) bool {
	return isBlockForked(c.IstanbulBlock, num)
}

// IsBerlin returns whether num is either equal to the Berlin fork block or greater.
func (c *ChainConfig) IsBerlin(num *big.Int) bool {
	return isBlockForked(c.BerlinBlock, num)
}

// IsLondon returns whether num is either equal to the London fork block or greater.
func (c *ChainConfig) IsLondon(num *big.Int) bool {
	return isBlockForked(c.LondonBlock, num)
}

// IsArrowGlacier returns whether num is either equal to the Arrow Glacier (EIP-4345) fork block or greater.
func (c *ChainConfig) IsArrowGlacier(num *big.Int) bool {
	return isBlockForked(c.ArrowGlacierBlock, num)
}

// IsGrayGlacier returns whether num is either equal to the Gray Glacier (EIP-5133) fork block or greater.
func (c *ChainConfig) IsGrayGlacier(num *big.Int) bool {
	return isBlockForked(c.GrayGlacierBlock, num)
}

// IsTerminalPoWBlock returns whether the given block is the last block of PoW stage.
func (c *ChainConfig) IsTerminalPoWBlock(parentTotalDiff *big.Int, totalDiff *big.Int) bool {
	if c.TerminalTotalDifficulty == nil {
		return false
	}
	return parentTotalDiff.Cmp(c.TerminalTotalDifficulty) < 0 && totalDiff.Cmp(c.TerminalTotalDifficulty) >= 0
}

// IsGibbs returns whether num is either equal to the gibbs fork block or greater.
func (c *ChainConfig) IsGibbs(num *big.Int) bool {
	return isBlockForked(c.GibbsBlock, num)
}

// IsOnGibbs returns whether num is equal to the gibbs fork block
func (c *ChainConfig) IsOnGibbs(num *big.Int) bool {
	return configBlockEqual(c.GibbsBlock, num)
}

func (c *ChainConfig) IsNano(num *big.Int) bool {
	return isBlockForked(c.NanoBlock, num)
}

func (c *ChainConfig) IsOnNano(num *big.Int) bool {
	return configBlockEqual(c.NanoBlock, num)
}

func (c *ChainConfig) IsMoran(num *big.Int) bool {
	return isBlockForked(c.MoranBlock, num)
}

func (c *ChainConfig) IsOnMoran(num *big.Int) bool {
	return configBlockEqual(c.MoranBlock, num)
}

func (c *ChainConfig) IsPlanck(num *big.Int) bool {
	return isBlockForked(c.PlanckBlock, num)
}

func (c *ChainConfig) IsOnPlanck(num *big.Int) bool {
	return configBlockEqual(c.PlanckBlock, num)
}

// IsShanghai returns whether time is either equal to the Shanghai fork time or greater.
func (c *ChainConfig) IsShanghai(num *big.Int, time uint64) bool {
	return c.IsLondon(num) && isTimestampForked(c.ShanghaiTime, time)
}

// IsOnShanghai returns whether currentBlockTime is either equal to the shanghai fork time or greater firstly.
func (c *ChainConfig) IsOnShanghai(currentBlockNumber *big.Int, lastBlockTime uint64, currentBlockTime uint64) bool {
	lastBlockNumber := new(big.Int)
	if currentBlockNumber.Cmp(big.NewInt(1)) >= 0 {
		lastBlockNumber.Sub(currentBlockNumber, big.NewInt(1))
	}
	return !c.IsShanghai(lastBlockNumber, lastBlockTime) && c.IsShanghai(currentBlockNumber, currentBlockTime)
}

// IsKepler returns whether time is either equal to the kepler fork time or greater.
func (c *ChainConfig) IsKepler(num *big.Int, time uint64) bool {
	return c.IsLondon(num) && isTimestampForked(c.KeplerTime, time)
}

// IsOnKepler returns whether currentBlockTime is either equal to the kepler fork time or greater firstly.
func (c *ChainConfig) IsOnKepler(currentBlockNumber *big.Int, lastBlockTime uint64, currentBlockTime uint64) bool {
	lastBlockNumber := new(big.Int)
	if currentBlockNumber.Cmp(big.NewInt(1)) >= 0 {
		lastBlockNumber.Sub(currentBlockNumber, big.NewInt(1))
	}
	return !c.IsKepler(lastBlockNumber, lastBlockTime) && c.IsKepler(currentBlockNumber, currentBlockTime)
}

// IsFeynman returns whether time is either equal to the Feynman fork time or greater.
func (c *ChainConfig) IsFeynman(num *big.Int, time uint64) bool {
	return c.IsLondon(num) && isTimestampForked(c.FeynmanTime, time)
}

// IsOnFeynman returns whether currentBlockTime is either equal to the Feynman fork time or greater firstly.
func (c *ChainConfig) IsOnFeynman(currentBlockNumber *big.Int, lastBlockTime uint64, currentBlockTime uint64) bool {
	lastBlockNumber := new(big.Int)
	if currentBlockNumber.Cmp(big.NewInt(1)) >= 0 {
		lastBlockNumber.Sub(currentBlockNumber, big.NewInt(1))
	}
	return !c.IsFeynman(lastBlockNumber, lastBlockTime) && c.IsFeynman(currentBlockNumber, currentBlockTime)
}

// IsCancun returns whether num is either equal to the Cancun fork time or greater.
func (c *ChainConfig) IsCancun(num *big.Int, time uint64) bool {
	return c.IsLondon(num) && isTimestampForked(c.CancunTime, time)
}

// IsPrague returns whether num is either equal to the Prague fork time or greater.
func (c *ChainConfig) IsPrague(num *big.Int, time uint64) bool {
	return c.IsLondon(num) && isTimestampForked(c.PragueTime, time)
}

// IsVerkle returns whether num is either equal to the Verkle fork time or greater.
func (c *ChainConfig) IsVerkle(num *big.Int, time uint64) bool {
	return c.IsLondon(num) && isTimestampForked(c.VerkleTime, time)
}

// CheckCompatible checks whether scheduled fork transitions have been imported
// with a mismatching chain configuration.
func (c *ChainConfig) CheckCompatible(newcfg *ChainConfig, height uint64, time uint64) *ConfigCompatError {
	var (
		bhead = new(big.Int).SetUint64(height)
		btime = time
	)
	// Iterate checkCompatible to find the lowest conflict.
	var lasterr *ConfigCompatError
	for {
		err := c.checkCompatible(newcfg, bhead, btime)
		if err == nil || (lasterr != nil && err.RewindToBlock == lasterr.RewindToBlock && err.RewindToTime == lasterr.RewindToTime) {
			break
		}
		lasterr = err

		if err.RewindToTime > 0 {
			btime = err.RewindToTime
		} else {
			bhead.SetUint64(err.RewindToBlock)
		}
	}
	return lasterr
}

// CheckConfigForkOrder checks that we don't "skip" any forks, geth isn't pluggable enough
// to guarantee that forks can be implemented in a different order than on official networks
func (c *ChainConfig) CheckConfigForkOrder() error {
	// skip checking for non-Parlia egine
	if c.Parlia == nil {
		return nil
	}
	type fork struct {
		name      string
		block     *big.Int // forks up to - and including the merge - were defined with block numbers
		timestamp *uint64  // forks after the merge are scheduled using timestamps
		optional  bool     // if true, the fork may be nil and next fork is still allowed
	}
	var lastFork fork
	for _, cur := range []fork{
		{name: "mirrorSyncBlock", block: c.MirrorSyncBlock},
		{name: "brunoBlock", block: c.BrunoBlock},
		{name: "eulerBlock", block: c.EulerBlock},
		{name: "gibbsBlock", block: c.GibbsBlock},
		{name: "planckBlock", block: c.PlanckBlock},
		{name: "lubanBlock", block: c.LubanBlock},
		{name: "platoBlock", block: c.PlatoBlock},
		{name: "hertzBlock", block: c.HertzBlock},
		{name: "hertzfixBlock", block: c.HertzfixBlock},
<<<<<<< HEAD
		{name: "shanghaiTime", timestamp: c.ShanghaiTime},
		{name: "keplerTime", timestamp: c.KeplerTime},
		{name: "feynmanTime", timestamp: c.FeynmanTime},
=======
		{name: "keplerTime", timestamp: c.KeplerTime},
>>>>>>> 01a4b00a
		{name: "cancunTime", timestamp: c.CancunTime, optional: true},
		{name: "pragueTime", timestamp: c.PragueTime, optional: true},
		{name: "verkleTime", timestamp: c.VerkleTime, optional: true},
	} {
		if lastFork.name != "" {
			switch {
			// Non-optional forks must all be present in the chain config up to the last defined fork
			case lastFork.block == nil && lastFork.timestamp == nil && (cur.block != nil || cur.timestamp != nil):
				if cur.block != nil {
					return fmt.Errorf("unsupported fork ordering: %v not enabled, but %v enabled at block %v",
						lastFork.name, cur.name, cur.block)
				} else {
					return fmt.Errorf("unsupported fork ordering: %v not enabled, but %v enabled at timestamp %v",
						lastFork.name, cur.name, cur.timestamp)
				}

			// Fork (whether defined by block or timestamp) must follow the fork definition sequence
			case (lastFork.block != nil && cur.block != nil) || (lastFork.timestamp != nil && cur.timestamp != nil):
				if lastFork.block != nil && lastFork.block.Cmp(cur.block) > 0 {
					return fmt.Errorf("unsupported fork ordering: %v enabled at block %v, but %v enabled at block %v",
						lastFork.name, lastFork.block, cur.name, cur.block)
				} else if lastFork.timestamp != nil && *lastFork.timestamp > *cur.timestamp {
					return fmt.Errorf("unsupported fork ordering: %v enabled at timestamp %v, but %v enabled at timestamp %v",
						lastFork.name, lastFork.timestamp, cur.name, cur.timestamp)
				}

				// Timestamp based forks can follow block based ones, but not the other way around
				if lastFork.timestamp != nil && cur.block != nil {
					return fmt.Errorf("unsupported fork ordering: %v used timestamp ordering, but %v reverted to block ordering",
						lastFork.name, cur.name)
				}
			}
		}
		// If it was optional and not set, then ignore it
		if !cur.optional || (cur.block != nil || cur.timestamp != nil) {
			lastFork = cur
		}
	}
	return nil
}

func (c *ChainConfig) checkCompatible(newcfg *ChainConfig, headNumber *big.Int, headTimestamp uint64) *ConfigCompatError {
	if isForkBlockIncompatible(c.HomesteadBlock, newcfg.HomesteadBlock, headNumber) {
		return newBlockCompatError("Homestead fork block", c.HomesteadBlock, newcfg.HomesteadBlock)
	}
	if isForkBlockIncompatible(c.DAOForkBlock, newcfg.DAOForkBlock, headNumber) {
		return newBlockCompatError("DAO fork block", c.DAOForkBlock, newcfg.DAOForkBlock)
	}
	if c.IsDAOFork(headNumber) && c.DAOForkSupport != newcfg.DAOForkSupport {
		return newBlockCompatError("DAO fork support flag", c.DAOForkBlock, newcfg.DAOForkBlock)
	}
	if isForkBlockIncompatible(c.EIP150Block, newcfg.EIP150Block, headNumber) {
		return newBlockCompatError("EIP150 fork block", c.EIP150Block, newcfg.EIP150Block)
	}
	if isForkBlockIncompatible(c.EIP155Block, newcfg.EIP155Block, headNumber) {
		return newBlockCompatError("EIP155 fork block", c.EIP155Block, newcfg.EIP155Block)
	}
	if isForkBlockIncompatible(c.EIP158Block, newcfg.EIP158Block, headNumber) {
		return newBlockCompatError("EIP158 fork block", c.EIP158Block, newcfg.EIP158Block)
	}
	if c.IsEIP158(headNumber) && !configBlockEqual(c.ChainID, newcfg.ChainID) {
		return newBlockCompatError("EIP158 chain ID", c.EIP158Block, newcfg.EIP158Block)
	}
	if isForkBlockIncompatible(c.ByzantiumBlock, newcfg.ByzantiumBlock, headNumber) {
		return newBlockCompatError("Byzantium fork block", c.ByzantiumBlock, newcfg.ByzantiumBlock)
	}
	if isForkBlockIncompatible(c.ConstantinopleBlock, newcfg.ConstantinopleBlock, headNumber) {
		return newBlockCompatError("Constantinople fork block", c.ConstantinopleBlock, newcfg.ConstantinopleBlock)
	}
	if isForkBlockIncompatible(c.PetersburgBlock, newcfg.PetersburgBlock, headNumber) {
		// the only case where we allow Petersburg to be set in the past is if it is equal to Constantinople
		// mainly to satisfy fork ordering requirements which state that Petersburg fork be set if Constantinople fork is set
		if isForkBlockIncompatible(c.ConstantinopleBlock, newcfg.PetersburgBlock, headNumber) {
			return newBlockCompatError("Petersburg fork block", c.PetersburgBlock, newcfg.PetersburgBlock)
		}
	}
	if isForkBlockIncompatible(c.IstanbulBlock, newcfg.IstanbulBlock, headNumber) {
		return newBlockCompatError("Istanbul fork block", c.IstanbulBlock, newcfg.IstanbulBlock)
	}
	if isForkBlockIncompatible(c.MuirGlacierBlock, newcfg.MuirGlacierBlock, headNumber) {
		return newBlockCompatError("Muir Glacier fork block", c.MuirGlacierBlock, newcfg.MuirGlacierBlock)
	}
	if isForkBlockIncompatible(c.BerlinBlock, newcfg.BerlinBlock, headNumber) {
		return newBlockCompatError("Berlin fork block", c.BerlinBlock, newcfg.BerlinBlock)
	}
	if isForkBlockIncompatible(c.LondonBlock, newcfg.LondonBlock, headNumber) {
		return newBlockCompatError("London fork block", c.LondonBlock, newcfg.LondonBlock)
	}
	if isForkBlockIncompatible(c.ArrowGlacierBlock, newcfg.ArrowGlacierBlock, headNumber) {
		return newBlockCompatError("Arrow Glacier fork block", c.ArrowGlacierBlock, newcfg.ArrowGlacierBlock)
	}
	if isForkBlockIncompatible(c.GrayGlacierBlock, newcfg.GrayGlacierBlock, headNumber) {
		return newBlockCompatError("Gray Glacier fork block", c.GrayGlacierBlock, newcfg.GrayGlacierBlock)
	}
	if isForkBlockIncompatible(c.MergeNetsplitBlock, newcfg.MergeNetsplitBlock, headNumber) {
		return newBlockCompatError("Merge Start fork block", c.MergeNetsplitBlock, newcfg.MergeNetsplitBlock)
	}
	if isForkBlockIncompatible(c.RamanujanBlock, newcfg.RamanujanBlock, headNumber) {
		return newBlockCompatError("ramanujan fork block", c.RamanujanBlock, newcfg.RamanujanBlock)
	}
	if isForkBlockIncompatible(c.MirrorSyncBlock, newcfg.MirrorSyncBlock, headNumber) {
		return newBlockCompatError("mirrorSync fork block", c.MirrorSyncBlock, newcfg.MirrorSyncBlock)
	}
	if isForkBlockIncompatible(c.BrunoBlock, newcfg.BrunoBlock, headNumber) {
		return newBlockCompatError("bruno fork block", c.BrunoBlock, newcfg.BrunoBlock)
	}
	if isForkBlockIncompatible(c.EulerBlock, newcfg.EulerBlock, headNumber) {
		return newBlockCompatError("euler fork block", c.EulerBlock, newcfg.EulerBlock)
	}
	if isForkBlockIncompatible(c.GibbsBlock, newcfg.GibbsBlock, headNumber) {
		return newBlockCompatError("gibbs fork block", c.GibbsBlock, newcfg.GibbsBlock)
	}
	if isForkBlockIncompatible(c.NanoBlock, newcfg.NanoBlock, headNumber) {
		return newBlockCompatError("nano fork block", c.NanoBlock, newcfg.NanoBlock)
	}
	if isForkBlockIncompatible(c.MoranBlock, newcfg.MoranBlock, headNumber) {
		return newBlockCompatError("moran fork block", c.MoranBlock, newcfg.MoranBlock)
	}
	if isForkBlockIncompatible(c.PlanckBlock, newcfg.PlanckBlock, headNumber) {
		return newBlockCompatError("planck fork block", c.PlanckBlock, newcfg.PlanckBlock)
	}
	if isForkBlockIncompatible(c.LubanBlock, newcfg.LubanBlock, headNumber) {
		return newBlockCompatError("luban fork block", c.LubanBlock, newcfg.LubanBlock)
	}
	if isForkBlockIncompatible(c.PlatoBlock, newcfg.PlatoBlock, headNumber) {
		return newBlockCompatError("plato fork block", c.PlatoBlock, newcfg.PlatoBlock)
	}
	if isForkBlockIncompatible(c.HertzBlock, newcfg.HertzBlock, headNumber) {
		return newBlockCompatError("hertz fork block", c.HertzBlock, newcfg.HertzBlock)
	}
	if isForkBlockIncompatible(c.HertzfixBlock, newcfg.HertzfixBlock, headNumber) {
		return newBlockCompatError("hertzfix fork block", c.HertzfixBlock, newcfg.HertzfixBlock)
	}
	if isForkTimestampIncompatible(c.ShanghaiTime, newcfg.ShanghaiTime, headTimestamp) {
		return newTimestampCompatError("Shanghai fork timestamp", c.ShanghaiTime, newcfg.ShanghaiTime)
	}
	if isForkTimestampIncompatible(c.KeplerTime, newcfg.KeplerTime, headTimestamp) {
		return newTimestampCompatError("Kepler fork timestamp", c.KeplerTime, newcfg.KeplerTime)
	}
	if isForkTimestampIncompatible(c.FeynmanTime, newcfg.FeynmanTime, headTimestamp) {
		return newTimestampCompatError("Feynman fork timestamp", c.FeynmanTime, newcfg.FeynmanTime)
	}
	if isForkTimestampIncompatible(c.CancunTime, newcfg.CancunTime, headTimestamp) {
		return newTimestampCompatError("Cancun fork timestamp", c.CancunTime, newcfg.CancunTime)
	}
	if isForkTimestampIncompatible(c.PragueTime, newcfg.PragueTime, headTimestamp) {
		return newTimestampCompatError("Prague fork timestamp", c.PragueTime, newcfg.PragueTime)
	}
	if isForkTimestampIncompatible(c.VerkleTime, newcfg.VerkleTime, headTimestamp) {
		return newTimestampCompatError("Verkle fork timestamp", c.VerkleTime, newcfg.VerkleTime)
	}
	return nil
}

// BaseFeeChangeDenominator bounds the amount the base fee can change between blocks.
func (c *ChainConfig) BaseFeeChangeDenominator() uint64 {
	return DefaultBaseFeeChangeDenominator
}

// ElasticityMultiplier bounds the maximum gas limit an EIP-1559 block may have.
func (c *ChainConfig) ElasticityMultiplier() uint64 {
	return DefaultElasticityMultiplier
}

// isForkBlockIncompatible returns true if a fork scheduled at block s1 cannot be
// rescheduled to block s2 because head is already past the fork.
func isForkBlockIncompatible(s1, s2, head *big.Int) bool {
	return (isBlockForked(s1, head) || isBlockForked(s2, head)) && !configBlockEqual(s1, s2)
}

// isBlockForked returns whether a fork scheduled at block s is active at the
// given head block. Whilst this method is the same as isTimestampForked, they
// are explicitly separate for clearer reading.
func isBlockForked(s, head *big.Int) bool {
	if s == nil || head == nil {
		return false
	}
	return s.Cmp(head) <= 0
}

func configBlockEqual(x, y *big.Int) bool {
	if x == nil {
		return y == nil
	}
	if y == nil {
		return x == nil
	}
	return x.Cmp(y) == 0
}

// isForkTimestampIncompatible returns true if a fork scheduled at timestamp s1
// cannot be rescheduled to timestamp s2 because head is already past the fork.
func isForkTimestampIncompatible(s1, s2 *uint64, head uint64) bool {
	return (isTimestampForked(s1, head) || isTimestampForked(s2, head)) && !configTimestampEqual(s1, s2)
}

// isTimestampForked returns whether a fork scheduled at timestamp s is active
// at the given head timestamp. Whilst this method is the same as isBlockForked,
// they are explicitly separate for clearer reading.
func isTimestampForked(s *uint64, head uint64) bool {
	if s == nil {
		return false
	}
	return *s <= head
}

func configTimestampEqual(x, y *uint64) bool {
	if x == nil {
		return y == nil
	}
	if y == nil {
		return x == nil
	}
	return *x == *y
}

// ConfigCompatError is raised if the locally-stored blockchain is initialised with a
// ChainConfig that would alter the past.
type ConfigCompatError struct {
	What string

	// block numbers of the stored and new configurations if block based forking
	StoredBlock, NewBlock *big.Int

	// timestamps of the stored and new configurations if time based forking
	StoredTime, NewTime *uint64

	// the block number to which the local chain must be rewound to correct the error
	RewindToBlock uint64

	// the timestamp to which the local chain must be rewound to correct the error
	RewindToTime uint64
}

func newBlockCompatError(what string, storedblock, newblock *big.Int) *ConfigCompatError {
	var rew *big.Int
	switch {
	case storedblock == nil:
		rew = newblock
	case newblock == nil || storedblock.Cmp(newblock) < 0:
		rew = storedblock
	default:
		rew = newblock
	}
	err := &ConfigCompatError{
		What:          what,
		StoredBlock:   storedblock,
		NewBlock:      newblock,
		RewindToBlock: 0,
	}
	if rew != nil && rew.Sign() > 0 {
		err.RewindToBlock = rew.Uint64() - 1
	}
	return err
}

func newTimestampCompatError(what string, storedtime, newtime *uint64) *ConfigCompatError {
	var rew *uint64
	switch {
	case storedtime == nil:
		rew = newtime
	case newtime == nil || *storedtime < *newtime:
		rew = storedtime
	default:
		rew = newtime
	}
	err := &ConfigCompatError{
		What:         what,
		StoredTime:   storedtime,
		NewTime:      newtime,
		RewindToTime: 0,
	}
	if rew != nil {
		err.RewindToTime = *rew - 1
	}
	return err
}

func (err *ConfigCompatError) Error() string {
	if err.StoredBlock != nil {
		return fmt.Sprintf("mismatching %s in database (have block %d, want block %d, rewindto block %d)", err.What, err.StoredBlock, err.NewBlock, err.RewindToBlock)
	}
	return fmt.Sprintf("mismatching %s in database (have timestamp %d, want timestamp %d, rewindto timestamp %d)", err.What, err.StoredTime, err.NewTime, err.RewindToTime)
}

// Rules wraps ChainConfig and is merely syntactic sugar or can be used for functions
// that do not have or require information about the block.
//
// Rules is a one time interface meaning that it shouldn't be used in between transition
// phases.
type Rules struct {
	ChainID                                                 *big.Int
	IsHomestead, IsEIP150, IsEIP155, IsEIP158               bool
	IsByzantium, IsConstantinople, IsPetersburg, IsIstanbul bool
	IsBerlin, IsLondon                                      bool
	IsMerge                                                 bool
	IsNano                                                  bool
	IsMoran                                                 bool
	IsPlanck                                                bool
	IsLuban                                                 bool
	IsPlato                                                 bool
	IsHertz                                                 bool
	IsHertzfix                                              bool
	IsShanghai, IsKepler, IsFeynman, IsCancun, IsPrague     bool
	IsVerkle                                                bool
}

// Rules ensures c's ChainID is not nil.
func (c *ChainConfig) Rules(num *big.Int, isMerge bool, timestamp uint64) Rules {
	chainID := c.ChainID
	if chainID == nil {
		chainID = new(big.Int)
	}
	return Rules{
		ChainID:          new(big.Int).Set(chainID),
		IsHomestead:      c.IsHomestead(num),
		IsEIP150:         c.IsEIP150(num),
		IsEIP155:         c.IsEIP155(num),
		IsEIP158:         c.IsEIP158(num),
		IsByzantium:      c.IsByzantium(num),
		IsConstantinople: c.IsConstantinople(num),
		IsPetersburg:     c.IsPetersburg(num),
		IsIstanbul:       c.IsIstanbul(num),
		IsBerlin:         c.IsBerlin(num),
		IsLondon:         c.IsLondon(num),
		IsMerge:          isMerge,
		IsNano:           c.IsNano(num),
		IsMoran:          c.IsMoran(num),
		IsPlanck:         c.IsPlanck(num),
		IsLuban:          c.IsLuban(num),
		IsPlato:          c.IsPlato(num),
		IsHertz:          c.IsHertz(num),
		IsHertzfix:       c.IsHertzfix(num),
		IsShanghai:       c.IsShanghai(num, timestamp),
		IsKepler:         c.IsKepler(num, timestamp),
		IsFeynman:        c.IsFeynman(num, timestamp),
		IsCancun:         c.IsCancun(num, timestamp),
		IsPrague:         c.IsPrague(num, timestamp),
		IsVerkle:         c.IsVerkle(num, timestamp),
	}
}<|MERGE_RESOLUTION|>--- conflicted
+++ resolved
@@ -927,13 +927,8 @@
 		{name: "platoBlock", block: c.PlatoBlock},
 		{name: "hertzBlock", block: c.HertzBlock},
 		{name: "hertzfixBlock", block: c.HertzfixBlock},
-<<<<<<< HEAD
-		{name: "shanghaiTime", timestamp: c.ShanghaiTime},
 		{name: "keplerTime", timestamp: c.KeplerTime},
 		{name: "feynmanTime", timestamp: c.FeynmanTime},
-=======
-		{name: "keplerTime", timestamp: c.KeplerTime},
->>>>>>> 01a4b00a
 		{name: "cancunTime", timestamp: c.CancunTime, optional: true},
 		{name: "pragueTime", timestamp: c.PragueTime, optional: true},
 		{name: "verkleTime", timestamp: c.VerkleTime, optional: true},
