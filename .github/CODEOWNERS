# Lines starting with '#' are comments.
# Each line is a file pattern followed by one or more owners.
<<<<<<< HEAD
accounts/usbwallet              @karalabe
accounts/scwallet               @gballet
accounts/abi                    @gballet @MariusVanDerWijden
beacon/engine                   @lightclient
cmd/clef                        @holiman
cmd/evm                         @holiman @MariusVanDerWijden @lightclient
consensus                       @karalabe
core/                           @karalabe @holiman @rjl493456442
eth/                            @karalabe @holiman @rjl493456442
eth/catalyst/                   @gballet @lightclient
=======

accounts/usbwallet/             @gballet
accounts/scwallet/              @gballet
accounts/abi/                   @gballet @MariusVanDerWijden
beacon/engine/                  @MariusVanDerWijden @lightclient @fjl
beacon/light/                   @zsfelfoldi
beacon/merkle/                  @zsfelfoldi 
beacon/types/                   @zsfelfoldi @fjl
beacon/params/                  @zsfelfoldi @fjl
cmd/clef/                       @holiman
cmd/evm/                        @holiman @MariusVanDerWijden @lightclient
core/state/                     @rjl493456442 @holiman
crypto/                         @gballet @jwasinger @holiman @fjl
core/                           @holiman @rjl493456442
eth/                            @holiman @rjl493456442
eth/catalyst/                   @MariusVanDerWijden @lightclient @fjl @jwasinger
>>>>>>> 330190e4
eth/tracers/                    @s1na
ethclient/                      @fjl
ethdb/                          @rjl493456442
event/                          @fjl
trie/                           @rjl493456442
triedb/                         @rjl493456442
core/tracing/                   @s1na
graphql/                        @s1na
internal/ethapi/                @fjl @s1na @lightclient
internal/era/                   @lightclient
metrics/                        @holiman
miner/                          @MariusVanDerWijden @holiman @fjl @rjl493456442
node/                           @fjl
p2p/                            @fjl @zsfelfoldi
rlp/                            @fjl
params/                         @fjl @holiman @karalabe @gballet @rjl493456442 @zsfelfoldi
rpc/                            @fjl @holiman
signer/                         @holiman<|MERGE_RESOLUTION|>--- conflicted
+++ resolved
@@ -1,17 +1,5 @@
 # Lines starting with '#' are comments.
 # Each line is a file pattern followed by one or more owners.
-<<<<<<< HEAD
-accounts/usbwallet              @karalabe
-accounts/scwallet               @gballet
-accounts/abi                    @gballet @MariusVanDerWijden
-beacon/engine                   @lightclient
-cmd/clef                        @holiman
-cmd/evm                         @holiman @MariusVanDerWijden @lightclient
-consensus                       @karalabe
-core/                           @karalabe @holiman @rjl493456442
-eth/                            @karalabe @holiman @rjl493456442
-eth/catalyst/                   @gballet @lightclient
-=======
 
 accounts/usbwallet/             @gballet
 accounts/scwallet/              @gballet
@@ -28,7 +16,6 @@
 core/                           @holiman @rjl493456442
 eth/                            @holiman @rjl493456442
 eth/catalyst/                   @MariusVanDerWijden @lightclient @fjl @jwasinger
->>>>>>> 330190e4
 eth/tracers/                    @s1na
 ethclient/                      @fjl
 ethdb/                          @rjl493456442
