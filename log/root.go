--- conflicted
+++ resolved
@@ -4,12 +4,7 @@
 	"log/slog"
 	"os"
 	"sync/atomic"
-<<<<<<< HEAD
 	"time"
-
-	"golang.org/x/exp/slog"
-=======
->>>>>>> f3c696fa
 )
 
 var root atomic.Value
