// Copyright 2015 The go-ethereum Authors
// This file is part of the go-ethereum library.
//
// The go-ethereum library is free software: you can redistribute it and/or modify
// it under the terms of the GNU Lesser General Public License as published by
// the Free Software Foundation, either version 3 of the License, or
// (at your option) any later version.
//
// The go-ethereum library is distributed in the hope that it will be useful,
// but WITHOUT ANY WARRANTY; without even the implied warranty of
// MERCHANTABILITY or FITNESS FOR A PARTICULAR PURPOSE. See the
// GNU Lesser General Public License for more details.
//
// You should have received a copy of the GNU Lesser General Public License
// along with the go-ethereum library. If not, see <http://www.gnu.org/licenses/>.

package miner

import (
	"errors"
	"fmt"
	"math/big"
	"sync"
	"sync/atomic"
	"time"

	mapset "github.com/deckarep/golang-set/v2"
	lru "github.com/hashicorp/golang-lru"
	"github.com/holiman/uint256"

	"github.com/ethereum/go-ethereum/common"
	"github.com/ethereum/go-ethereum/consensus"
	"github.com/ethereum/go-ethereum/consensus/misc/eip1559"
	"github.com/ethereum/go-ethereum/consensus/misc/eip4844"
	"github.com/ethereum/go-ethereum/consensus/parlia"
	"github.com/ethereum/go-ethereum/core"
	"github.com/ethereum/go-ethereum/core/state"
	"github.com/ethereum/go-ethereum/core/stateless"
	"github.com/ethereum/go-ethereum/core/systemcontracts"
	"github.com/ethereum/go-ethereum/core/txpool"
	"github.com/ethereum/go-ethereum/core/types"
	"github.com/ethereum/go-ethereum/core/vm"
	"github.com/ethereum/go-ethereum/event"
	"github.com/ethereum/go-ethereum/log"
	"github.com/ethereum/go-ethereum/metrics"
	"github.com/ethereum/go-ethereum/miner/minerconfig"
	"github.com/ethereum/go-ethereum/params"
	"github.com/ethereum/go-ethereum/trie"
)

const (
	// resultQueueSize is the size of channel listening to sealing result.
	resultQueueSize = 10

	// txChanSize is the size of channel listening to NewTxsEvent.
	// The number is referenced from the size of tx pool.
	txChanSize = 4096

	// chainHeadChanSize is the size of channel listening to ChainHeadEvent.
	chainHeadChanSize = 10

	// minRecommitInterval is the minimal time interval to recreate the sealing block with
	// any newly arrived transactions.
	minRecommitInterval = 1 * time.Second

	// staleThreshold is the maximum depth of the acceptable stale block.
	staleThreshold = 11

	// the current 4 mining loops could have asynchronous risk of mining block with
	// save height, keep recently mined blocks to avoid double sign for safety,
	recentMinedCacheLimit = 20

	// the default to wait for the mev miner to finish
	waitMEVMinerEndTimeLimit = 50 * time.Millisecond

	// Reserve block size for the following 3 components:
	// a. System transactions at the end of the block
	// b. Seal in the block header
	// c. Overhead from RLP encoding
	blockReserveSize = 100 * 1024
)

var (
	writeBlockTimer    = metrics.NewRegisteredTimer("worker/writeblock", nil)
	finalizeBlockTimer = metrics.NewRegisteredTimer("worker/finalizeblock", nil)

	errBlockInterruptedByNewHead   = errors.New("new head arrived while building block")
	errBlockInterruptedByRecommit  = errors.New("recommit interrupt while building block")
	errBlockInterruptedByTimeout   = errors.New("timeout while building block")
	errBlockInterruptedByOutOfGas  = errors.New("out of gas while building block")
	errBlockInterruptedByBetterBid = errors.New("better bid arrived while building block")
)

// environment is the worker's current environment and holds all
// information of the sealing block generation.
type environment struct {
	signer   types.Signer
	state    *state.StateDB // apply state changes here
	tcount   int            // tx count in cycle
	size     uint32         // almost accurate block size,
	gasPool  *core.GasPool  // available gas used to pack transactions
	coinbase common.Address
	evm      *vm.EVM

	header   *types.Header
	txs      []*types.Transaction
	receipts []*types.Receipt
	sidecars types.BlobSidecars
	blobs    int

	witness *stateless.Witness
}

// copy creates a deep copy of environment.
func (env *environment) copy() *environment {
	cpy := &environment{
		signer:   env.signer,
		state:    env.state.Copy(),
		tcount:   env.tcount,
		size:     env.size,
		coinbase: env.coinbase,
		header:   types.CopyHeader(env.header),
		receipts: copyReceipts(env.receipts),
	}
	if env.gasPool != nil {
		gasPool := *env.gasPool
		cpy.gasPool = &gasPool
	}
	cpy.txs = make([]*types.Transaction, len(env.txs))
	copy(cpy.txs, env.txs)

	if env.sidecars != nil {
		cpy.sidecars = make(types.BlobSidecars, len(env.sidecars))
		copy(cpy.sidecars, env.sidecars)
		cpy.blobs = env.blobs
	}

	return cpy
}

// discard terminates the background prefetcher go-routine. It should
// always be called for all created environment instances otherwise
// the go-routine leak can happen.
func (env *environment) discard() {
	if env.state == nil {
		return
	}
	env.state.StopPrefetcher()
}

// task contains all information for consensus engine sealing and result submitting.
type task struct {
	receipts  []*types.Receipt
	state     *state.StateDB
	block     *types.Block
	createdAt time.Time
}

const (
	commitInterruptNone int32 = iota
	commitInterruptNewHead
	commitInterruptResubmit
	commitInterruptTimeout
	commitInterruptOutOfGas
	commitInterruptBetterBid
)

// newWorkReq represents a request for new sealing work submitting with relative interrupt notifier.
type newWorkReq struct {
	interruptCh chan int32
	timestamp   int64
}

// newPayloadResult is the result of payload generation.
type newPayloadResult struct {
	err      error
	block    *types.Block
	fees     *big.Int               // total block fees
	sidecars []*types.BlobTxSidecar // collected blobs of blob transactions
	stateDB  *state.StateDB         // StateDB after executing the transactions
	receipts []*types.Receipt       // Receipts collected during construction
	requests [][]byte               // Consensus layer requests collected during block construction
	witness  *stateless.Witness     // Witness is an optional stateless proof
}

// getWorkReq represents a request for getting a new sealing work with provided parameters.
type getWorkReq struct {
	params *generateParams
	result chan *newPayloadResult // non-blocking channel
}

type bidFetcher interface {
	GetBestBid(parentHash common.Hash) *BidRuntime
	GetSimulatingBid(prevBlockHash common.Hash) *BidRuntime
}

// worker is the main object which takes care of submitting new work to consensus engine
// and gathering the sealing result.
type worker struct {
	bidFetcher  bidFetcher
	prefetcher  core.Prefetcher
	config      *minerconfig.Config
	chainConfig *params.ChainConfig
	engine      consensus.Engine
	eth         Backend
	prio        []common.Address // A list of senders to prioritize
	chain       *core.BlockChain

	// Feeds
	pendingLogsFeed event.Feed

	// Subscriptions
	mux          *event.TypeMux
	chainHeadCh  chan core.ChainHeadEvent
	chainHeadSub event.Subscription

	// Channels
	newWorkCh          chan *newWorkReq
	getWorkCh          chan *getWorkReq
	taskCh             chan *task
	resultCh           chan *types.Block
	startCh            chan struct{}
	exitCh             chan struct{}
	resubmitIntervalCh chan time.Duration

	wg sync.WaitGroup

	current *environment // An environment for current running cycle.

	confMu   sync.RWMutex // The lock used to protect the config fields: GasCeil, GasTip and Extradata
	coinbase common.Address
	extra    []byte
	tip      *uint256.Int // Minimum tip needed for non-local transaction to include them

	pendingMu    sync.RWMutex
	pendingTasks map[common.Hash]*task

	snapshotMu       sync.RWMutex // The lock used to protect the snapshots below
	snapshotBlock    *types.Block
	snapshotReceipts types.Receipts
	snapshotState    *state.StateDB

	// atomic status counters
	running atomic.Bool // The indicator whether the consensus engine is running or not.
	syncing atomic.Bool // The indicator whether the node is still syncing.

	// recommit is the time interval to re-create sealing work or to re-build
	// payload in proof-of-stake stage.
	recommit time.Duration

	// Test hooks
	newTaskHook       func(*task)                        // Method to call upon receiving a new sealing task.
	skipSealHook      func(*task) bool                   // Method to decide whether skipping the sealing.
	fullTaskHook      func()                             // Method to call before pushing the full sealing task.
	resubmitHook      func(time.Duration, time.Duration) // Method to call upon updating resubmitting interval.
	recentMinedBlocks *lru.Cache
}

func newWorker(config *minerconfig.Config, engine consensus.Engine, eth Backend, mux *event.TypeMux, init bool) *worker {
	recentMinedBlocks, _ := lru.New(recentMinedCacheLimit)
	chainConfig := eth.BlockChain().Config()
	worker := &worker{
		prefetcher:         core.NewStatePrefetcher(chainConfig, eth.BlockChain().HeadChain()),
		config:             config,
		chainConfig:        chainConfig,
		engine:             engine,
		eth:                eth,
		chain:              eth.BlockChain(),
		mux:                mux,
		coinbase:           config.Etherbase,
		extra:              config.ExtraData,
		tip:                uint256.MustFromBig(config.GasPrice),
		pendingTasks:       make(map[common.Hash]*task),
		chainHeadCh:        make(chan core.ChainHeadEvent, chainHeadChanSize),
		newWorkCh:          make(chan *newWorkReq),
		getWorkCh:          make(chan *getWorkReq),
		taskCh:             make(chan *task),
		resultCh:           make(chan *types.Block, resultQueueSize),
		startCh:            make(chan struct{}, 1),
		exitCh:             make(chan struct{}),
		resubmitIntervalCh: make(chan time.Duration),
		recentMinedBlocks:  recentMinedBlocks,
	}
	// Subscribe events for blockchain
	worker.chainHeadSub = eth.BlockChain().SubscribeChainHeadEvent(worker.chainHeadCh)

	// Sanitize recommit interval if the user-specified one is too short.
	recommit := worker.config.Recommit
	if recommit < minRecommitInterval {
		log.Warn("Sanitizing miner recommit interval", "provided", recommit, "updated", minRecommitInterval)
		recommit = minRecommitInterval
	}
	worker.recommit = recommit

	worker.wg.Add(4)
	go worker.mainLoop()
	go worker.newWorkLoop(recommit)
	go worker.resultLoop()
	go worker.taskLoop()

	// Submit first work to initialize pending state.
	if init {
		worker.startCh <- struct{}{}
	}

	return worker
}

func (w *worker) setBestBidFetcher(fetcher bidFetcher) {
	w.bidFetcher = fetcher
}

// setEtherbase sets the etherbase used to initialize the block coinbase field.
func (w *worker) setEtherbase(addr common.Address) {
	w.confMu.Lock()
	defer w.confMu.Unlock()
	w.coinbase = addr
}

// etherbase retrieves the configured etherbase address.
func (w *worker) etherbase() common.Address {
	w.confMu.RLock()
	defer w.confMu.RUnlock()
	return w.coinbase
}

func (w *worker) setGasCeil(ceil uint64) {
	w.confMu.Lock()
	defer w.confMu.Unlock()
	w.config.GasCeil = ceil
}

func (w *worker) getGasCeil() uint64 {
	w.confMu.Lock()
	defer w.confMu.Unlock()
	return w.config.GasCeil
}

// setExtra sets the content used to initialize the block extra field.
func (w *worker) setExtra(extra []byte) {
	w.confMu.Lock()
	defer w.confMu.Unlock()
	w.extra = extra
}

// setGasTip sets the minimum miner tip needed to include a non-local transaction.
func (w *worker) setGasTip(tip *big.Int) {
	w.confMu.Lock()
	defer w.confMu.Unlock()
	w.tip = uint256.MustFromBig(tip)
}

// setRecommitInterval updates the interval for miner sealing work recommitting.
func (w *worker) setRecommitInterval(interval time.Duration) {
	select {
	case w.resubmitIntervalCh <- interval:
	case <-w.exitCh:
	}
}

// setPrioAddresses sets a list of addresses to prioritize for transaction inclusion.
func (w *worker) setPrioAddresses(prio []common.Address) {
	w.confMu.Lock()
	defer w.confMu.Unlock()
	w.prio = prio
}

// Pending returns the currently pending block, associated receipts and statedb.
// The returned values can be nil in case the pending block is not initialized.
func (w *worker) pending() (*types.Block, types.Receipts, *state.StateDB) {
	w.snapshotMu.RLock()
	defer w.snapshotMu.RUnlock()
	if w.snapshotState == nil {
		return nil, nil, nil
	}
	return w.snapshotBlock, w.snapshotReceipts, w.snapshotState.Copy()
}

// start sets the running status as 1 and triggers new work submitting.
func (w *worker) start() {
	w.running.Store(true)
	w.startCh <- struct{}{}
}

// stop sets the running status as 0.
func (w *worker) stop() {
	w.running.Store(false)
}

// isRunning returns an indicator whether worker is running or not.
func (w *worker) isRunning() bool {
	return w.running.Load()
}

// close terminates all background threads maintained by the worker.
// Note the worker does not support being closed multiple times.
func (w *worker) close() {
	w.running.Store(false)
	close(w.exitCh)
	w.wg.Wait()
}

// newWorkLoop is a standalone goroutine to submit new sealing work upon received events.
func (w *worker) newWorkLoop(recommit time.Duration) {
	defer w.wg.Done()
	var (
		interruptCh chan int32
		minRecommit = recommit // minimal resubmit interval specified by user.
		timestamp   int64      // timestamp for each round of sealing.
	)

	timer := time.NewTimer(0)
	defer timer.Stop()
	<-timer.C // discard the initial tick

	// commit aborts in-flight transaction execution with given signal and resubmits a new one.
	commit := func(reason int32) {
		if interruptCh != nil {
			// each commit work will have its own interruptCh to stop work with a reason
			interruptCh <- reason
			close(interruptCh)
		}
		interruptCh = make(chan int32, 1)
		select {
		case w.newWorkCh <- &newWorkReq{interruptCh: interruptCh, timestamp: timestamp}:
		case <-w.exitCh:
			return
		}
		timer.Reset(recommit)
	}
	// clearPending cleans the stale pending tasks.
	clearPending := func(number uint64) {
		w.pendingMu.Lock()
		for h, t := range w.pendingTasks {
			if t.block.NumberU64()+staleThreshold <= number {
				delete(w.pendingTasks, h)
			}
		}
		w.pendingMu.Unlock()
	}

	for {
		select {
		case <-w.startCh:
			clearPending(w.chain.CurrentBlock().Number.Uint64())
			timestamp = time.Now().Unix()
			commit(commitInterruptNewHead)

		case head := <-w.chainHeadCh:
			if !w.isRunning() {
				continue
			}
			clearPending(head.Header.Number.Uint64())
			timestamp = time.Now().Unix()
			if p, ok := w.engine.(*parlia.Parlia); ok {
				signedRecent, err := p.SignRecently(w.chain, head.Header)
				if err != nil {
					log.Debug("Not allowed to propose block", "err", err)
					continue
				}
				if signedRecent {
					log.Info("Signed recently, must wait")
					continue
				}
			}
			commit(commitInterruptNewHead)

		case <-timer.C:
			// If sealing is running resubmit a new work cycle periodically to pull in
			// higher priced transactions. Disable this overhead for pending blocks.
			if w.isRunning() && ((w.chainConfig.Clique != nil &&
				w.chainConfig.Clique.Period > 0) || (w.chainConfig.Parlia != nil && w.chainConfig.Parlia.Period > 0)) {
				// Short circuit if no new transaction arrives.
				commit(commitInterruptResubmit)
			}

		case interval := <-w.resubmitIntervalCh:
			// Adjust resubmit interval explicitly by user.
			if interval < minRecommitInterval {
				log.Warn("Sanitizing miner recommit interval", "provided", interval, "updated", minRecommitInterval)
				interval = minRecommitInterval
			}
			log.Info("Miner recommit interval update", "from", minRecommit, "to", interval)
			minRecommit, recommit = interval, interval

			if w.resubmitHook != nil {
				w.resubmitHook(minRecommit, recommit)
			}

		case <-w.exitCh:
			return
		}
	}
<<<<<<< HEAD
}

// mainLoop is responsible for generating and submitting sealing work based on
// the received event. It can support two modes: automatically generate task and
// submit it or return task according to given parameters for various proposes.
func (w *worker) mainLoop() {
	defer w.wg.Done()
	defer w.chainHeadSub.Unsubscribe()
	defer func() {
		if w.current != nil {
			w.current.discard()
		}
	}()

	for {
		select {
		case req := <-w.newWorkCh:
			w.commitWork(req.interruptCh, req.timestamp)

		case req := <-w.getWorkCh:
			req.result <- w.generateWork(req.params, false)

		// System stopped
		case <-w.exitCh:
			return
		case <-w.chainHeadSub.Err():
			return
=======
	// Apply EIP-4844, EIP-4788.
	if miner.chainConfig.IsCancun(header.Number, header.Time) {
		var excessBlobGas uint64
		if miner.chainConfig.IsCancun(parent.Number, parent.Time) {
			excessBlobGas = eip4844.CalcExcessBlobGas(miner.chainConfig, parent, timestamp)
>>>>>>> 756cca7c
		}
	}
}

// taskLoop is a standalone goroutine to fetch sealing task from the generator and
// push them to consensus engine.
func (w *worker) taskLoop() {
	defer w.wg.Done()
	var (
		stopCh chan struct{}
		prev   common.Hash
	)

	// interrupt aborts the in-flight sealing task.
	interrupt := func() {
		if stopCh != nil {
			close(stopCh)
			stopCh = nil
		}
	}
	for {
		select {
		case task := <-w.taskCh:
			if w.newTaskHook != nil {
				w.newTaskHook(task)
			}
			// Reject duplicate sealing work due to resubmitting.
			sealHash := w.engine.SealHash(task.block.Header())
			if sealHash == prev {
				continue
			}
			// Interrupt previous sealing operation
			interrupt()
			stopCh, prev = make(chan struct{}), sealHash

			if w.skipSealHook != nil && w.skipSealHook(task) {
				continue
			}
			w.pendingMu.Lock()
			w.pendingTasks[sealHash] = task
			w.pendingMu.Unlock()

			if err := w.engine.Seal(w.chain, task.block, w.resultCh, stopCh); err != nil {
				log.Warn("Block sealing failed", "err", err)
				w.pendingMu.Lock()
				delete(w.pendingTasks, sealHash)
				w.pendingMu.Unlock()
			}
		case <-w.exitCh:
			interrupt()
			return
		}
	}
}

// resultLoop is a standalone goroutine to handle sealing result submitting
// and flush relative data to the database.
func (w *worker) resultLoop() {
	defer w.wg.Done()
	for {
		select {
		case block := <-w.resultCh:
			// Short circuit when receiving empty result.
			if block == nil {
				continue
			}
			// Short circuit when receiving duplicate result caused by resubmitting.
			if w.chain.HasBlock(block.Hash(), block.NumberU64()) {
				continue
			}
			var (
				sealhash = w.engine.SealHash(block.Header())
				hash     = block.Hash()
			)
			w.pendingMu.RLock()
			task, exist := w.pendingTasks[sealhash]
			w.pendingMu.RUnlock()
			if !exist {
				log.Error("Block found but no relative pending task", "number", block.Number(), "sealhash", sealhash, "hash", hash)
				continue
			}
			// Different block could share same sealhash, deep copy here to prevent write-write conflict.
			var (
				receipts = make([]*types.Receipt, len(task.receipts))
				logs     []*types.Log
			)
			for i, taskReceipt := range task.receipts {
				receipt := new(types.Receipt)
				receipts[i] = receipt
				*receipt = *taskReceipt

				// add block location fields
				receipt.BlockHash = hash
				receipt.BlockNumber = block.Number()
				receipt.TransactionIndex = uint(i)

				// Update the block hash in all logs since it is now available and not when the
				// receipt/log of individual transactions were created.
				receipt.Logs = make([]*types.Log, len(taskReceipt.Logs))
				for i, taskLog := range taskReceipt.Logs {
					log := new(types.Log)
					receipt.Logs[i] = log
					*log = *taskLog
					log.BlockHash = hash
				}
				logs = append(logs, receipt.Logs...)
			}

			if prev, ok := w.recentMinedBlocks.Get(block.NumberU64()); ok {
				doubleSign := false
				prevParents, _ := prev.([]common.Hash)
				for _, prevParent := range prevParents {
					if prevParent == block.ParentHash() {
						log.Error("Reject Double Sign!!", "block", block.NumberU64(),
							"hash", block.Hash(),
							"root", block.Root(),
							"ParentHash", block.ParentHash())
						doubleSign = true
						break
					}
				}
				if doubleSign {
					continue
				}
				prevParents = append(prevParents, block.ParentHash())
				w.recentMinedBlocks.Add(block.NumberU64(), prevParents)
			} else {
				// Add() will call removeOldest internally to remove the oldest element
				// if the LRU Cache is full
				w.recentMinedBlocks.Add(block.NumberU64(), []common.Hash{block.ParentHash()})
			}

			// Commit block and state to database.
			task.state.SetExpectedStateRoot(block.Root())
			start := time.Now()
			status, err := w.chain.WriteBlockAndSetHead(block, receipts, logs, task.state, true)
			if status != core.CanonStatTy {
				if err != nil {
					log.Error("Failed writing block to chain", "err", err, "status", status)
				} else {
					log.Info("Written block as SideChain and avoid broadcasting", "status", status)
				}
				continue
			}
			writeBlockTimer.UpdateSince(start)
			log.Info("Successfully sealed new block", "number", block.Number(), "sealhash", sealhash, "hash", hash,
				"elapsed", common.PrettyDuration(time.Since(task.createdAt)))
			w.mux.Post(core.NewMinedBlockEvent{Block: block})

		case <-w.exitCh:
			return
		}
	}
}

// makeEnv creates a new environment for the sealing block.
func (w *worker) makeEnv(parent *types.Header, header *types.Header, coinbase common.Address,
	prevEnv *environment, witness bool) (*environment, error) {
	// Retrieve the parent state to execute on top and start a prefetcher for
	// the miner to speed block sealing up a bit
	state, err := w.chain.StateAt(parent.Root)
	if err != nil {
		return nil, err
	}
	if witness {
		bundle, err := stateless.NewWitness(header, w.chain)
		if err != nil {
			return nil, err
		}
		state.StartPrefetcher("miner", bundle)
	} else {
		if prevEnv == nil {
			state.StartPrefetcher("miner", nil)
		} else {
			state.TransferPrefetcher(prevEnv.state)
		}
	}

	// Note the passed coinbase may be different with header.Coinbase.
	env := &environment{
		signer:   types.MakeSigner(w.chainConfig, header.Number, header.Time),
		state:    state,
		coinbase: coinbase,
		header:   header,
		witness:  state.Witness(),
		evm:      vm.NewEVM(core.NewEVMBlockContext(header, w.chain, &coinbase), state, w.chainConfig, vm.Config{}),
	}
	// Keep track of transactions which return errors so they can be removed
	env.tcount = 0
	return env, nil
}

// updateSnapshot updates pending snapshot block, receipts and state.
func (w *worker) updateSnapshot(env *environment) {
	w.snapshotMu.Lock()
	defer w.snapshotMu.Unlock()

	body := types.Body{Transactions: env.txs}
	if env.header.EmptyWithdrawalsHash() {
		body.Withdrawals = make([]*types.Withdrawal, 0)
	}
	w.snapshotBlock = types.NewBlock(
		env.header,
		&body,
		env.receipts,
		trie.NewStackTrie(nil),
	)
	w.snapshotReceipts = copyReceipts(env.receipts)
	w.snapshotState = env.state.Copy()
}

func (w *worker) commitTransaction(env *environment, tx *types.Transaction, receiptProcessors ...core.ReceiptProcessor) ([]*types.Log, error) {
	if tx.Type() == types.BlobTxType {
		return w.commitBlobTransaction(env, tx, receiptProcessors...)
	}

	receipt, err := w.applyTransaction(env, tx, receiptProcessors...)
	if err != nil {
		return nil, err
	}
	env.txs = append(env.txs, tx)
	env.receipts = append(env.receipts, receipt)
	return receipt.Logs, nil
}

func (w *worker) commitBlobTransaction(env *environment, tx *types.Transaction, receiptProcessors ...core.ReceiptProcessor) ([]*types.Log, error) {
	sc := types.NewBlobSidecarFromTx(tx)
	if sc == nil {
		panic("blob transaction without blobs in miner")
	}
	// Checking against blob gas limit: It's kind of ugly to perform this check here, but there
	// isn't really a better place right now. The blob gas limit is checked at block validation time
	// and not during execution. This means core.ApplyTransaction will not return an error if the
	// tx has too many blobs. So we have to explicitly check it here.
	maxBlobs := eip4844.MaxBlobsPerBlock(w.chainConfig, env.header.Time)
	if env.blobs+len(sc.Blobs) > maxBlobs {
		return nil, errors.New("max data blobs reached")
	}

	receipt, err := w.applyTransaction(env, tx, receiptProcessors...)
	if err != nil {
		return nil, err
	}
	sc.TxIndex = uint64(len(env.txs))
	env.txs = append(env.txs, tx.WithoutBlobTxSidecar())
	env.receipts = append(env.receipts, receipt)
	env.sidecars = append(env.sidecars, sc)
	env.blobs += len(sc.Blobs)
	*env.header.BlobGasUsed += receipt.BlobGasUsed
	return receipt.Logs, nil
}

// applyTransaction runs the transaction. If execution fails, state and gas pool are reverted.
func (w *worker) applyTransaction(env *environment, tx *types.Transaction, receiptProcessors ...core.ReceiptProcessor) (*types.Receipt, error) {
	var (
		snap = env.state.Snapshot()
		gp   = env.gasPool.Gas()
	)

	receipt, err := core.ApplyTransaction(env.evm, env.gasPool, env.state, env.header, tx, &env.header.GasUsed, receiptProcessors...)
	if err != nil {
		env.state.RevertToSnapshot(snap)
		env.gasPool.SetGas(gp)
	}
	return receipt, err
}

func (w *worker) commitTransactions(env *environment, plainTxs, blobTxs *transactionsByPriceAndNonce,
	interruptCh chan int32, stopTimer *time.Timer) error {
	gasLimit := env.header.GasLimit
	if env.gasPool == nil {
		env.gasPool = new(core.GasPool).AddGas(gasLimit)
		env.gasPool.SubGas(params.SystemTxsGas)
	}

	var coalescedLogs []*types.Log
	// initialize bloom processors
	processorCapacity := 100
	if plainTxs.CurrentSize() < processorCapacity {
		processorCapacity = plainTxs.CurrentSize()
	}
	bloomProcessors := core.NewAsyncReceiptBloomGenerator(processorCapacity)

	stopPrefetchCh := make(chan struct{})
	defer close(stopPrefetchCh)
	// prefetch plainTxs txs, don't bother to prefetch a few blobTxs
	txsPrefetch := plainTxs.Copy()
	tx := txsPrefetch.PeekWithUnwrap()
	if tx != nil {
		txCurr := &tx
		w.prefetcher.PrefetchMining(txsPrefetch, env.header, env.gasPool.Gas(), env.state.CopyDoPrefetch(), *w.chain.GetVMConfig(), stopPrefetchCh, txCurr)
	}

	signal := commitInterruptNone
LOOP:
	for {
		// In the following three cases, we will interrupt the execution of the transaction.
		// (1) new head block event arrival, the reason is 1
		// (2) worker start or restart, the reason is 1
		// (3) worker recreate the sealing block with any newly arrived transactions, the reason is 2.
		// For the first two cases, the semi-finished work will be discarded.
		// For the third case, the semi-finished work will be submitted to the consensus engine.
		if interruptCh != nil {
			select {
			case signal, ok := <-interruptCh:
				if !ok {
					// should never be here, since interruptCh should not be read before
					log.Warn("commit transactions stopped unknown")
				}
				return signalToErr(signal)
			default:
			}
		}
		// If we don't have enough gas for any further transactions then we're done.
		if env.gasPool.Gas() < params.TxGas {
			log.Trace("Not enough gas for further transactions", "have", env.gasPool, "want", params.TxGas)
			signal = commitInterruptOutOfGas
			break
		}
		if stopTimer != nil {
			select {
			case <-stopTimer.C:
				log.Info("Not enough time for further transactions", "txs", len(env.txs))
				stopTimer.Reset(0) // re-active the timer, in case it will be used later.
				signal = commitInterruptTimeout
				break LOOP
			default:
			}
		}

		// If we don't have enough blob space for any further blob transactions,
		// skip that list altogether
		if !blobTxs.Empty() && env.blobs >= eip4844.MaxBlobsPerBlock(w.chainConfig, env.header.Time) {
			log.Trace("Not enough blob space for further blob transactions")
			blobTxs.Clear()
			// Fall though to pick up any plain txs
		}
		// Retrieve the next transaction and abort if all done.
		var (
			ltx *txpool.LazyTransaction
			txs *transactionsByPriceAndNonce
		)
		pltx, ptip := plainTxs.Peek()
		bltx, btip := blobTxs.Peek()

		switch {
		case pltx == nil:
			txs, ltx = blobTxs, bltx
		case bltx == nil:
			txs, ltx = plainTxs, pltx
		default:
			if ptip.Lt(btip) {
				txs, ltx = blobTxs, bltx
			} else {
				txs, ltx = plainTxs, pltx
			}
		}
		if ltx == nil {
			break
		}

		// If we don't have enough space for the next transaction, skip the account.
		if env.gasPool.Gas() < ltx.Gas {
			log.Trace("Not enough gas left for transaction", "hash", ltx.Hash, "left", env.gasPool.Gas(), "needed", ltx.Gas)
			txs.Pop()
			continue
		}

		// Most of the blob gas logic here is agnostic as to if the chain supports
		// blobs or not, however the max check panics when called on a chain without
		// a defined schedule, so we need to verify it's safe to call.
		if w.chainConfig.IsCancun(env.header.Number, env.header.Time) {
			left := eip4844.MaxBlobsPerBlock(w.chainConfig, env.header.Time) - env.blobs
			if left < int(ltx.BlobGas/params.BlobTxBlobGasPerBlob) {
				log.Trace("Not enough blob space left for transaction", "hash", ltx.Hash, "left", left, "needed", ltx.BlobGas/params.BlobTxBlobGasPerBlob)
				txs.Pop()
				continue
			}
		}

		// Transaction seems to fit, pull it up from the pool
		tx := ltx.Resolve()
		if tx == nil {
			log.Trace("Ignoring evicted transaction", "hash", ltx.Hash)
			txs.Pop()
			continue
		}
		// If we don't have enough size left for the next transaction, skip it.
		if env.size+uint32(tx.Size())+blockReserveSize > params.MaxMessageSize {
			log.Trace("Not enough size left for transaction", "hash", ltx.Hash,
				"env.size", env.size, "needed", uint32(tx.Size()))
			txs.Pop()
			continue
		}
		// Error may be ignored here. The error has already been checked
		// during transaction acceptance in the transaction pool.
		from, _ := types.Sender(env.signer, tx)

		// Check whether the tx is replay protected. If we're not in the EIP155 hf
		// phase, start ignoring the sender until we do.
		if tx.Protected() && !w.chainConfig.IsEIP155(env.header.Number) {
			log.Trace("Ignoring replay protected transaction", "hash", ltx.Hash, "eip155", w.chainConfig.EIP155Block)
			txs.Pop()
			continue
		}
		// Start executing the transaction
		env.state.SetTxContext(tx.Hash(), env.tcount)

		logs, err := w.commitTransaction(env, tx, bloomProcessors)
		switch {
		case errors.Is(err, core.ErrNonceTooLow):
			// New head notification data race between the transaction pool and miner, shift
			log.Trace("Skipping transaction with low nonce", "hash", ltx.Hash, "sender", from, "nonce", tx.Nonce())
			txs.Shift()

		case errors.Is(err, nil):
			// Everything ok, collect the logs and shift in the next transaction from the same account
			coalescedLogs = append(coalescedLogs, logs...)
			env.tcount++
			env.size += uint32(tx.Size()) // size of BlobTxSidecar included
			txs.Shift()

		default:
			// Transaction is regarded as invalid, drop all consecutive transactions from
			// the same sender because of `nonce-too-high` clause.
			log.Debug("Transaction failed, account skipped", "hash", ltx.Hash, "err", err)
			txs.Pop()
		}
	}
	bloomProcessors.Close()
	if !w.isRunning() && len(coalescedLogs) > 0 {
		// We don't push the pendingLogsEvent while we are sealing. The reason is that
		// when we are sealing, the worker will regenerate a sealing block every 3 seconds.
		// In order to avoid pushing the repeated pendingLog, we disable the pending log pushing.

		// make a copy, the state caches the logs and these logs get "upgraded" from pending to mined
		// logs by filling in the block hash when the block was mined by the local miner. This can
		// cause a race condition if a log was "upgraded" before the PendingLogsEvent is processed.
		cpy := make([]*types.Log, len(coalescedLogs))
		for i, l := range coalescedLogs {
			cpy[i] = new(types.Log)
			*cpy[i] = *l
		}
		w.pendingLogsFeed.Send(cpy)
	}
	return signalToErr(signal)
}

// generateParams wraps various of settings for generating sealing task.
type generateParams struct {
	timestamp   uint64            // The timestamp for sealing task
	forceTime   bool              // Flag whether the given timestamp is immutable or not
	parentHash  common.Hash       // Parent block hash, empty means the latest chain head
	coinbase    common.Address    // The fee recipient address for including transaction
	random      common.Hash       // The randomness generated by beacon chain, empty before the merge
	withdrawals types.Withdrawals // List of withdrawals to include in block.
	prevWork    *environment
	beaconRoot  *common.Hash // The beacon root (cancun field).
	noTxs       bool         // Flag whether an empty block without any transaction is expected
}

// prepareWork constructs the sealing task according to the given parameters,
// either based on the last chain head or specified parent. In this function
// the pending transactions are not filled yet, only the empty task returned.
func (w *worker) prepareWork(genParams *generateParams, witness bool) (*environment, error) {
	w.confMu.RLock()
	defer w.confMu.RUnlock()

	// Find the parent block for sealing task
	parent := w.chain.CurrentBlock()
	if genParams.parentHash != (common.Hash{}) {
		block := w.chain.GetBlockByHash(genParams.parentHash)
		if block == nil {
			return nil, errors.New("missing parent")
		}
		parent = block.Header()
	}
	// Sanity check the timestamp correctness, recap the timestamp
	// to parent+1 if the mutation is allowed.
	timestamp := genParams.timestamp
	if parent.Time >= timestamp {
		if genParams.forceTime {
			return nil, fmt.Errorf("invalid timestamp, parent %d given %d", parent.Time, timestamp)
		}
		timestamp = parent.Time + 1
	}
	// Construct the sealing block header.
	header := &types.Header{
		ParentHash: parent.Hash(),
		Number:     new(big.Int).Add(parent.Number, common.Big1),
		GasLimit:   core.CalcGasLimit(parent.GasLimit, w.config.GasCeil),
		Time:       timestamp,
		Coinbase:   genParams.coinbase,
	}
	// Set the extra field.
	if len(w.extra) != 0 {
		header.Extra = w.extra
	}
	// Set the randomness field from the beacon chain if it's available.
	if genParams.random != (common.Hash{}) {
		header.MixDigest = genParams.random
	}
	// Set baseFee and GasLimit if we are on an EIP-1559 chain
	if w.chainConfig.IsLondon(header.Number) {
		header.BaseFee = eip1559.CalcBaseFee(w.chainConfig, parent)
		if w.chainConfig.Parlia == nil && !w.chainConfig.IsLondon(parent.Number) {
			parentGasLimit := parent.GasLimit * w.chainConfig.ElasticityMultiplier()
			header.GasLimit = core.CalcGasLimit(parentGasLimit, w.config.GasCeil)
		}
	}
	// Run the consensus preparation with the default or customized consensus engine.
	// Note that the `header.Time` may be changed.
	if err := w.engine.Prepare(w.chain, header); err != nil {
		log.Error("Failed to prepare header for sealing", "err", err)
		return nil, err
	}
	// Apply EIP-4844, EIP-4788.
	if w.chainConfig.IsCancun(header.Number, header.Time) {
		var excessBlobGas uint64
		if w.chainConfig.IsCancun(parent.Number, parent.Time) {
			excessBlobGas = eip4844.CalcExcessBlobGas(w.chainConfig, parent, header)
		}
		header.BlobGasUsed = new(uint64)
		header.ExcessBlobGas = &excessBlobGas
		if w.chainConfig.Parlia == nil {
			header.ParentBeaconRoot = genParams.beaconRoot
		} else {
			header.WithdrawalsHash = &types.EmptyWithdrawalsHash
			if w.chainConfig.IsBohr(header.Number, header.Time) {
				header.ParentBeaconRoot = new(common.Hash)
			}
			if w.chainConfig.IsPrague(header.Number, header.Time) {
				header.RequestsHash = &types.EmptyRequestsHash
			}
		}
	}
	// Could potentially happen if starting to mine in an odd state.
	// Note genParams.coinbase can be different with header.Coinbase
	// since clique algorithm can modify the coinbase field in header.
	env, err := w.makeEnv(parent, header, genParams.coinbase, genParams.prevWork, witness)
	if err != nil {
		log.Error("Failed to create sealing context", "err", err)
		return nil, err
	}

	// Handle upgrade build-in system contract code
	systemcontracts.TryUpdateBuildInSystemContract(w.chainConfig, header.Number, parent.Time, header.Time, env.state, true)

	if header.ParentBeaconRoot != nil {
		core.ProcessBeaconBlockRoot(*header.ParentBeaconRoot, env.evm)
	}

	if w.chainConfig.IsPrague(header.Number, header.Time) {
		core.ProcessParentBlockHash(header.ParentHash, env.evm)
	}

	env.size = uint32(env.header.Size())

	return env, nil
}

// fillTransactions retrieves the pending transactions from the txpool and fills them
// into the given sealing block. The transaction selection and ordering strategy can
// be customized with the plugin in the future.
func (w *worker) fillTransactions(interruptCh chan int32, env *environment, stopTimer *time.Timer, bidTxs mapset.Set[common.Hash]) (err error) {
	w.confMu.RLock()
	tip := w.tip
	prio := w.prio
	w.confMu.RUnlock()

	// Retrieve the pending transactions pre-filtered by the 1559/4844 dynamic fees
	filter := txpool.PendingFilter{
		MinTip: tip,
	}
	if env.header.BaseFee != nil {
		filter.BaseFee = uint256.MustFromBig(env.header.BaseFee)
	}
	if env.header.ExcessBlobGas != nil {
		filter.BlobFee = uint256.MustFromBig(eip4844.CalcBlobFee(w.chainConfig, env.header))
	}
	filter.OnlyPlainTxs, filter.OnlyBlobTxs = true, false
	pendingPlainTxs := w.eth.TxPool().Pending(filter)

	filter.OnlyPlainTxs, filter.OnlyBlobTxs = false, true
	pendingBlobTxs := w.eth.TxPool().Pending(filter)

	if bidTxs != nil {
		filterBidTxs := func(commonTxs map[common.Address][]*txpool.LazyTransaction) {
			for acc, txs := range commonTxs {
				for i := len(txs) - 1; i >= 0; i-- {
					if bidTxs.Contains(txs[i].Hash) {
						if i == len(txs)-1 {
							delete(commonTxs, acc)
						} else {
							commonTxs[acc] = txs[i+1:]
						}
						break
					}
				}
			}
		}

		filterBidTxs(pendingPlainTxs)
		filterBidTxs(pendingBlobTxs)
	}

	// Split the pending transactions into locals and remotes.
	prioPlainTxs, normalPlainTxs := make(map[common.Address][]*txpool.LazyTransaction), pendingPlainTxs
	prioBlobTxs, normalBlobTxs := make(map[common.Address][]*txpool.LazyTransaction), pendingBlobTxs

	for _, account := range prio {
		if txs := normalPlainTxs[account]; len(txs) > 0 {
			delete(normalPlainTxs, account)
			prioPlainTxs[account] = txs
		}
		if txs := normalBlobTxs[account]; len(txs) > 0 {
			delete(normalBlobTxs, account)
			prioBlobTxs[account] = txs
		}
	}

	// Fill the block with all available pending transactions.
	if len(prioPlainTxs) > 0 || len(prioBlobTxs) > 0 {
		plainTxs := newTransactionsByPriceAndNonce(env.signer, prioPlainTxs, env.header.BaseFee)
		blobTxs := newTransactionsByPriceAndNonce(env.signer, prioBlobTxs, env.header.BaseFee)

		if err := w.commitTransactions(env, plainTxs, blobTxs, interruptCh, stopTimer); err != nil {
			return err
		}
	}
	if len(normalPlainTxs) > 0 || len(normalBlobTxs) > 0 {
		plainTxs := newTransactionsByPriceAndNonce(env.signer, normalPlainTxs, env.header.BaseFee)
		blobTxs := newTransactionsByPriceAndNonce(env.signer, normalBlobTxs, env.header.BaseFee)

		if err := w.commitTransactions(env, plainTxs, blobTxs, interruptCh, stopTimer); err != nil {
			return err
		}
	}

	return nil
}

// generateWork generates a sealing block based on the given parameters.
func (w *worker) generateWork(params *generateParams, witness bool) *newPayloadResult {
	work, err := w.prepareWork(params, witness)
	if err != nil {
		return &newPayloadResult{err: err}
	}
	defer work.discard()

	if !params.noTxs {
		interrupt := new(atomic.Int32)
		timer := time.AfterFunc(w.config.Recommit, func() {
			interrupt.Store(commitInterruptTimeout)
		})
		defer timer.Stop()

		err := w.fillTransactions(nil, work, nil, nil)
		if errors.Is(err, errBlockInterruptedByTimeout) {
			log.Warn("Block building is interrupted", "allowance", common.PrettyDuration(w.recommit))
		}
	}
	body := types.Body{Transactions: work.txs, Withdrawals: params.withdrawals}
	allLogs := make([]*types.Log, 0)
	for _, r := range work.receipts {
		allLogs = append(allLogs, r.Logs...)
	}
	// Collect consensus-layer requests if Prague is enabled.
	var requests [][]byte
	if w.chainConfig.IsPrague(work.header.Number, work.header.Time) {
		requests = [][]byte{}
		// EIP-6110 deposits
		if err := core.ParseDepositLogs(&requests, allLogs, w.chainConfig); err != nil {
			return &newPayloadResult{err: err}
		}
		// EIP-7002
		core.ProcessWithdrawalQueue(&requests, work.evm)
		// EIP-7251 consolidations
		core.ProcessConsolidationQueue(&requests, work.evm)
	}
	if requests != nil {
		reqHash := types.CalcRequestsHash(requests)
		work.header.RequestsHash = &reqHash
	}

	fees := work.state.GetBalance(consensus.SystemAddress)
	block, receipts, err := w.engine.FinalizeAndAssemble(w.chain, work.header, work.state, &body, work.receipts, nil)
	if err != nil {
		return &newPayloadResult{err: err}
	}

	return &newPayloadResult{
		block:    block,
		fees:     fees.ToBig(),
		sidecars: work.sidecars.BlobTxSidecarList(),
		stateDB:  work.state,
		receipts: receipts,
		requests: requests,
		witness:  work.witness,
	}
}

// commitWork generates several new sealing tasks based on the parent block
// and submit them to the sealer.
func (w *worker) commitWork(interruptCh chan int32, timestamp int64) {
	// Abort committing if node is still syncing
	if w.syncing.Load() {
		return
	}
	start := time.Now()

	// Set the coinbase if the worker is running or it's required
	var coinbase common.Address
	if w.isRunning() {
		coinbase = w.etherbase()
		if coinbase == (common.Address{}) {
			log.Error("Refusing to mine without etherbase")
			return
		}
	}

	stopTimer := time.NewTimer(0)
	defer stopTimer.Stop()
	<-stopTimer.C // discard the initial tick

	stopWaitTimer := time.NewTimer(0)
	defer stopWaitTimer.Stop()
	<-stopWaitTimer.C // discard the initial tick

	// validator can try several times to get the most profitable block,
	// as long as the timestamp is not reached.
	workList := make([]*environment, 0, 10)
	var prevWork *environment
	// workList clean up
	defer func() {
		for _, wk := range workList {
			// only keep the best work, discard others.
			if wk == w.current {
				continue
			}
			wk.discard()
		}
	}()

LOOP:
	for {
		work, err := w.prepareWork(&generateParams{
			timestamp: uint64(timestamp),
			coinbase:  coinbase,
			prevWork:  prevWork,
		}, false)
		if err != nil {
			return
		}
		prevWork = work
		workList = append(workList, work)

		delay := w.engine.Delay(w.chain, work.header, &w.config.DelayLeftOver)
		if delay == nil {
			log.Warn("commitWork delay is nil, something is wrong")
			stopTimer = nil
		} else if *delay <= 0 {
			log.Debug("Not enough time for commitWork")
			break
		} else {
			log.Debug("commitWork stopTimer", "block", work.header.Number,
				"header time", time.Until(time.Unix(int64(work.header.Time), 0)),
				"commit delay", *delay, "DelayLeftOver", w.config.DelayLeftOver)
			stopTimer.Reset(*delay)
		}

		// subscribe before fillTransactions
		txsCh := make(chan core.NewTxsEvent, txChanSize)
		// Subscribe for transaction insertion events (whether from network or resurrects)
		sub := w.eth.TxPool().SubscribeTransactions(txsCh, true)
		// if TxPool has been stopped, `sub` would be nil, it could happen on shutdown.
		if sub == nil {
			log.Info("commitWork SubscribeTransactions return nil")
		} else {
			defer sub.Unsubscribe()
		}

		// Fill pending transactions from the txpool into the block.
		fillStart := time.Now()
		err = w.fillTransactions(interruptCh, work, stopTimer, nil)
		fillDuration := time.Since(fillStart)
		switch {
		case errors.Is(err, errBlockInterruptedByNewHead):
			// work.discard()
			log.Debug("commitWork abort", "err", err)
			return
		case errors.Is(err, errBlockInterruptedByRecommit):
			fallthrough
		case errors.Is(err, errBlockInterruptedByTimeout):
			fallthrough
		case errors.Is(err, errBlockInterruptedByOutOfGas):
			// break the loop to get the best work
			log.Debug("commitWork finish", "reason", err)
			break LOOP
		}

		if interruptCh == nil || stopTimer == nil {
			// it is single commit work, no need to try several time.
			log.Info("commitWork interruptCh or stopTimer is nil")
			break
		}

		newTxsNum := 0
		// stopTimer was the maximum delay for each fillTransactions
		// but now it is used to wait until (head.Time - DelayLeftOver) is reached.
		stopTimer.Reset(time.Until(time.Unix(int64(work.header.Time), 0)) - w.config.DelayLeftOver)
	LOOP_WAIT:
		for {
			select {
			case <-stopTimer.C:
				log.Debug("commitWork stopTimer expired")
				break LOOP
			case <-interruptCh:
				log.Debug("commitWork interruptCh closed, new block imported or resubmit triggered")
				return
			case ev := <-txsCh:
				delay := w.engine.Delay(w.chain, work.header, &w.config.DelayLeftOver)
				log.Debug("commitWork txsCh arrived", "fillDuration", fillDuration.String(),
					"delay", delay.String(), "work.tcount", work.tcount,
					"newTxsNum", newTxsNum, "len(ev.Txs)", len(ev.Txs))
				if *delay < fillDuration {
					// There may not have enough time for another fillTransactions.
					break LOOP
				} else if *delay < fillDuration*2 {
					// We can schedule another fillTransactions, but the time is limited,
					// probably it is the last chance, schedule it immediately.
					break LOOP_WAIT
				} else {
					// There is still plenty of time left.
					// We can wait a while to collect more transactions before
					// schedule another fillTransaction to reduce CPU cost.
					// There will be 2 cases to schedule another fillTransactions:
					//   1.newTxsNum >= work.tcount
					//   2.no much time left, have to schedule it immediately.
					newTxsNum = newTxsNum + len(ev.Txs)
					if newTxsNum >= work.tcount {
						break LOOP_WAIT
					}
					stopWaitTimer.Reset(*delay - fillDuration*2)
				}
			case <-stopWaitTimer.C:
				if newTxsNum > 0 {
					break LOOP_WAIT
				}
			}
		}
		// if sub's channel if full, it will block other NewTxsEvent subscribers,
		// so unsubscribe ASAP and Unsubscribe() is re-enterable, safe to call several time.
		if sub != nil {
			sub.Unsubscribe()
		}
	}
	// get the most profitable work
	bestWork := workList[0]
	bestReward := new(uint256.Int)
	for i, wk := range workList {
		balance := wk.state.GetBalance(consensus.SystemAddress)
		log.Debug("Get the most profitable work", "index", i, "balance", balance, "bestReward", bestReward)
		if balance.Cmp(bestReward) > 0 {
			bestWork = wk
			bestReward = balance
		}
	}

	// when out-turn, use bestWork to prevent bundle leakage.
	// when in-turn, compare with remote work.
	from := bestWork.coinbase
	if w.bidFetcher != nil && bestWork.header.Difficulty.Cmp(diffInTurn) == 0 {
		if pendingBid := w.bidFetcher.GetSimulatingBid(bestWork.header.ParentHash); pendingBid != nil {
			waitBidTimer := time.NewTimer(waitMEVMinerEndTimeLimit)
			defer waitBidTimer.Stop()
			select {
			case <-waitBidTimer.C:
			case <-pendingBid.finished:
			}
		}

		bestBid := w.bidFetcher.GetBestBid(bestWork.header.ParentHash)

		if bestBid != nil {
			log.Debug("BidSimulator: final compare", "block", bestWork.header.Number.Uint64(),
				"localBlockReward", bestReward.String(),
				"bidBlockReward", bestBid.packedBlockReward.String())
		}

		if bestBid != nil && bestReward.CmpBig(bestBid.packedBlockReward) < 0 {
			// localValidatorReward is the reward for the validator self by the local block.
			localValidatorReward := new(uint256.Int).Mul(bestReward, uint256.NewInt(w.config.Mev.ValidatorCommission))
			localValidatorReward.Div(localValidatorReward, uint256.NewInt(10000))

			log.Debug("BidSimulator: final compare", "block", bestWork.header.Number.Uint64(),
				"localValidatorReward", localValidatorReward.String(),
				"bidValidatorReward", bestBid.packedValidatorReward.String())

			// blockReward(benefits delegators) and validatorReward(benefits the validator) are both optimal
			if localValidatorReward.CmpBig(bestBid.packedValidatorReward) < 0 {
				bestWork = bestBid.env
				from = bestBid.bid.Builder

				log.Info("[BUILDER BLOCK]",
					"block", bestWork.header.Number.Uint64(),
					"builder", from,
					"blockReward", weiToEtherStringF6(bestBid.packedBlockReward),
					"validatorReward", weiToEtherStringF6(bestBid.packedValidatorReward),
					"bid", bestBid.bid.Hash().TerminalString(),
				)
			}
		}
	}

	metrics.GetOrRegisterCounter(fmt.Sprintf("block/from/%v", from), nil).Inc(1)

	w.commit(bestWork, w.fullTaskHook, true, start)

	// Swap out the old work with the new one, terminating any leftover
	// prefetcher processes in the mean time and starting a new one.
	if w.current != nil {
		w.current.discard()
	}
	w.current = bestWork
}

// inTurn return true if the current worker is in turn.
func (w *worker) inTurn() bool {
	validator, _ := w.engine.NextInTurnValidator(w.chain, w.chain.CurrentBlock())
	return validator != common.Address{} && validator == w.etherbase()
}

// commit runs any post-transaction state modifications, assembles the final block
// and commits new work if consensus engine is running.
// Note the assumption is held that the mutation is allowed to the passed env, do
// the deep copy first.
func (w *worker) commit(env *environment, interval func(), update bool, start time.Time) error {
	if w.isRunning() {
		if interval != nil {
			interval()
		}
		fees := env.state.GetBalance(consensus.SystemAddress).ToBig()
		feesInEther := new(big.Float).Quo(new(big.Float).SetInt(fees), big.NewFloat(params.Ether))
		// Withdrawals are set to nil here, because this is only called in PoW.
		finalizeStart := time.Now()
		body := types.Body{Transactions: env.txs}
		if env.header.EmptyWithdrawalsHash() {
			body.Withdrawals = make([]*types.Withdrawal, 0)
		}
		block, receipts, err := w.engine.FinalizeAndAssemble(w.chain, types.CopyHeader(env.header), env.state, &body, env.receipts, nil)
		if err != nil {
			return err
		}
		env.txs = body.Transactions
		env.receipts = receipts
		finalizeBlockTimer.UpdateSince(finalizeStart)

		// If Cancun enabled, sidecars can't be nil then.
		if w.chainConfig.IsCancun(env.header.Number, env.header.Time) && env.sidecars == nil {
			env.sidecars = make(types.BlobSidecars, 0)
		}
		// Create a local environment copy, avoid the data race with snapshot state.
		// https://github.com/ethereum/go-ethereum/issues/24299
		env := env.copy()

		block = block.WithSidecars(env.sidecars)

		select {
		case w.taskCh <- &task{receipts: receipts, state: env.state, block: block, createdAt: time.Now()}:
			log.Info("Commit new sealing work", "number", block.Number(), "sealhash", w.engine.SealHash(block.Header()),
				"txs", env.tcount, "blobs", env.blobs, "gas", block.GasUsed(), "fees", feesInEther, "elapsed", common.PrettyDuration(time.Since(start)))

		case <-w.exitCh:
			log.Info("Worker has exited")
		}
	}
	if update {
		w.updateSnapshot(env)
	}
	return nil
}

// getSealingBlock generates the sealing block based on the given parameters.
// The generation result will be passed back via the given channel no matter
// the generation itself succeeds or not.
func (w *worker) getSealingBlock(params *generateParams) *newPayloadResult {
	req := &getWorkReq{
		params: params,
		result: make(chan *newPayloadResult, 1),
	}
	select {
	case w.getWorkCh <- req:
		return <-req.result
	case <-w.exitCh:
		return &newPayloadResult{err: errors.New("miner closed")}
	}
}

func (w *worker) tryWaitProposalDoneWhenStopping() {
	posa, ok := w.engine.(consensus.PoSA)
	// if the consensus is not PoSA, just skip waiting
	if !ok {
		return
	}

	currentHeader := w.chain.CurrentBlock()
	currentBlock := currentHeader.Number.Uint64()
	startBlock, endBlock, err := posa.NextProposalBlock(w.chain, currentHeader, w.coinbase)
	if err != nil {
		log.Warn("Failed to get next proposal block, skip waiting", "err", err)
		return
	}

	log.Info("Checking miner's next proposal block", "current", currentBlock,
		"proposalStart", startBlock, "proposalEnd", endBlock, "maxWait", w.config.MaxWaitProposalInSecs)
	if endBlock <= currentBlock {
		log.Warn("next proposal end block has passed, ignore")
		return
	}
	if startBlock > currentBlock && (startBlock-currentBlock)*posa.BlockInterval() > w.config.MaxWaitProposalInSecs {
		log.Warn("the next proposal start block is too far, just skip waiting")
		return
	}

	// wait one more block for safety
	waitSecs := (endBlock - currentBlock + 1) * posa.BlockInterval()
	log.Info("The miner will propose in later, waiting for the proposal to be done",
		"currentBlock", currentBlock, "nextProposalStart", startBlock, "nextProposalEnd", endBlock, "waitTime", waitSecs)
	time.Sleep(time.Duration(waitSecs) * time.Second)
}

// copyReceipts makes a deep copy of the given receipts.
func copyReceipts(receipts []*types.Receipt) []*types.Receipt {
	result := make([]*types.Receipt, len(receipts))
	for i, l := range receipts {
		cpy := *l
		result[i] = &cpy
	}
	return result
}

// signalToErr converts the interruption signal to a concrete error type for return.
// The given signal must be a valid interruption signal.
func signalToErr(signal int32) error {
	switch signal {
	case commitInterruptNone:
		return nil
	case commitInterruptNewHead:
		return errBlockInterruptedByNewHead
	case commitInterruptResubmit:
		return errBlockInterruptedByRecommit
	case commitInterruptTimeout:
		return errBlockInterruptedByTimeout
	case commitInterruptOutOfGas:
		return errBlockInterruptedByOutOfGas
	case commitInterruptBetterBid:
		return errBlockInterruptedByBetterBid
	default:
		panic(fmt.Errorf("undefined signal %d", signal))
	}
}<|MERGE_RESOLUTION|>--- conflicted
+++ resolved
@@ -491,7 +491,6 @@
 			return
 		}
 	}
-<<<<<<< HEAD
 }
 
 // mainLoop is responsible for generating and submitting sealing work based on
@@ -519,13 +518,6 @@
 			return
 		case <-w.chainHeadSub.Err():
 			return
-=======
-	// Apply EIP-4844, EIP-4788.
-	if miner.chainConfig.IsCancun(header.Number, header.Time) {
-		var excessBlobGas uint64
-		if miner.chainConfig.IsCancun(parent.Number, parent.Time) {
-			excessBlobGas = eip4844.CalcExcessBlobGas(miner.chainConfig, parent, timestamp)
->>>>>>> 756cca7c
 		}
 	}
 }
@@ -1046,7 +1038,7 @@
 	if w.chainConfig.IsCancun(header.Number, header.Time) {
 		var excessBlobGas uint64
 		if w.chainConfig.IsCancun(parent.Number, parent.Time) {
-			excessBlobGas = eip4844.CalcExcessBlobGas(w.chainConfig, parent, header)
+			excessBlobGas = eip4844.CalcExcessBlobGas(w.chainConfig, parent, header.Time)
 		}
 		header.BlobGasUsed = new(uint64)
 		header.ExcessBlobGas = &excessBlobGas
