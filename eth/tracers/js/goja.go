--- conflicted
+++ resolved
@@ -236,6 +236,8 @@
 	}, nil
 }
 
+func (t *jsTracer) CaptureSystemTxEnd(intrinsicGas uint64) {}
+
 // OnTxStart implements the Tracer interface and is invoked at the beginning of
 // transaction processing.
 func (t *jsTracer) OnTxStart(env *tracing.VMContext, tx *types.Transaction, from common.Address) {
@@ -280,20 +282,10 @@
 	}
 }
 
-<<<<<<< HEAD
-func (t *jsTracer) CaptureSystemTxEnd(intrinsicGas uint64) {}
-
-// CaptureStart implements the Tracer interface to initialize the tracing operation.
-func (t *jsTracer) CaptureStart(env *vm.EVM, from common.Address, to common.Address, create bool, input []byte, gas uint64, value *big.Int) {
-	cancel := func(err error) {
-		t.err = err
-		t.env.Cancel()
-=======
 // onStart implements the Tracer interface to initialize the tracing operation.
 func (t *jsTracer) onStart(from common.Address, to common.Address, create bool, input []byte, gas uint64, value *big.Int) {
 	if t.err != nil {
 		return
->>>>>>> f3c696fa
 	}
 	if create {
 		t.ctx["type"] = t.vm.ToValue("CREATE")
