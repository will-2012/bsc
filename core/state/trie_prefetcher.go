--- conflicted
+++ resolved
@@ -17,7 +17,6 @@
 package state
 
 import (
-	"errors"
 	"sync"
 	"sync/atomic"
 
@@ -36,10 +35,6 @@
 var (
 	// triePrefetchMetricsPrefix is the prefix under which to publish the metrics.
 	triePrefetchMetricsPrefix = "trie/prefetch/"
-
-	// errTerminated is returned if a fetcher is attempted to be operated after it
-	// has already terminated.
-	errTerminated = errors.New("fetcher is already terminated")
 )
 
 type prefetchMsg struct {
@@ -55,12 +50,14 @@
 //
 // Note, the prefetcher's API is not thread safe.
 type triePrefetcher struct {
-<<<<<<< HEAD
+	verkle     bool                   // Flag whether the prefetcher is in verkle mode
 	db         Database               // Database to fetch trie nodes through
 	root       common.Hash            // Root hash of the account trie for metrics
 	rootParent common.Hash            // Root has of the account trie from block before the prvious one, designed for pipecommit mode
 	fetches    map[string]Trie        // Partially or fully fetched tries. Only populated for inactive copies
 	fetchers   map[string]*subfetcher // Subfetchers for each trie
+
+	noreads bool // Whether to ignore state-read-only prefetch requests
 
 	abortChan         chan *subfetcher // to abort a single subfetcher and its children
 	closed            int32
@@ -86,14 +83,17 @@
 }
 
 // newTriePrefetcher
-func newTriePrefetcher(db Database, root, rootParent common.Hash, namespace string) *triePrefetcher {
+func newTriePrefetcher(db Database, root, rootParent common.Hash, namespace string, noreads bool) *triePrefetcher {
 	prefix := triePrefetchMetricsPrefix + namespace
 	p := &triePrefetcher{
+		verkle:     db.TrieDB().IsVerkle(),
 		db:         db,
 		root:       root,
 		rootParent: rootParent,
 		fetchers:   make(map[string]*subfetcher), // Active prefetchers use the fetchers map
 		abortChan:  make(chan *subfetcher, abortChanSize),
+
+		noreads: noreads,
 
 		closeMainChan:     make(chan struct{}),
 		closeMainDoneChan: make(chan struct{}),
@@ -163,42 +163,40 @@
 					<-child.term
 				}
 
-				if metrics.EnabledExpensive {
-					switch fetcher.root {
-					case p.root:
-						p.accountLoadMeter.Mark(int64(len(fetcher.seen)))
-						p.accountDupMeter.Mark(int64(fetcher.dups))
-						p.accountSkipMeter.Mark(int64(len(fetcher.tasks)))
-						fetcher.lock.Lock()
-						for _, key := range fetcher.used {
-							delete(fetcher.seen, string(key))
-						}
-						fetcher.lock.Unlock()
-						p.accountWasteMeter.Mark(int64(len(fetcher.seen)))
-
-					case p.rootParent:
-						p.accountStaleLoadMeter.Mark(int64(len(fetcher.seen)))
-						p.accountStaleDupMeter.Mark(int64(fetcher.dups))
-						p.accountStaleSkipMeter.Mark(int64(len(fetcher.tasks)))
-						fetcher.lock.Lock()
-						for _, key := range fetcher.used {
-							delete(fetcher.seen, string(key))
-						}
-						fetcher.lock.Unlock()
-						p.accountStaleWasteMeter.Mark(int64(len(fetcher.seen)))
-
-					default:
-						p.storageLoadMeter.Mark(int64(len(fetcher.seen)))
-						p.storageDupMeter.Mark(int64(fetcher.dups))
-						p.storageSkipMeter.Mark(int64(len(fetcher.tasks)))
-
-						fetcher.lock.Lock()
-						for _, key := range fetcher.used {
-							delete(fetcher.seen, string(key))
-						}
-						fetcher.lock.Unlock()
-						p.storageWasteMeter.Mark(int64(len(fetcher.seen)))
+				switch fetcher.root {
+				case p.root:
+					p.accountLoadMeter.Mark(int64(len(fetcher.seen)))
+					p.accountDupMeter.Mark(int64(fetcher.dups))
+					p.accountSkipMeter.Mark(int64(len(fetcher.tasks)))
+					fetcher.lock.Lock()
+					for _, key := range fetcher.used {
+						delete(fetcher.seen, string(key))
 					}
+					fetcher.lock.Unlock()
+					p.accountWasteMeter.Mark(int64(len(fetcher.seen)))
+
+				case p.rootParent:
+					p.accountStaleLoadMeter.Mark(int64(len(fetcher.seen)))
+					p.accountStaleDupMeter.Mark(int64(fetcher.dups))
+					p.accountStaleSkipMeter.Mark(int64(len(fetcher.tasks)))
+					fetcher.lock.Lock()
+					for _, key := range fetcher.used {
+						delete(fetcher.seen, string(key))
+					}
+					fetcher.lock.Unlock()
+					p.accountStaleWasteMeter.Mark(int64(len(fetcher.seen)))
+
+				default:
+					p.storageLoadMeter.Mark(int64(len(fetcher.seen)))
+					p.storageDupMeter.Mark(int64(fetcher.dups))
+					p.storageSkipMeter.Mark(int64(len(fetcher.tasks)))
+
+					fetcher.lock.Lock()
+					for _, key := range fetcher.used {
+						delete(fetcher.seen, string(key))
+					}
+					fetcher.lock.Unlock()
+					p.storageWasteMeter.Mark(int64(len(fetcher.seen)))
 				}
 			}
 			close(p.closeMainDoneChan)
@@ -239,7 +237,7 @@
 		// if the triePrefetcher is active, fetches will not be used in mainLoop
 		// otherwise, inactive triePrefetcher is readonly, it won't modify fetches
 		for root, fetch := range p.fetches {
-			fetcherCopied.fetches[root] = p.db.CopyTrie(fetch)
+			fetcherCopied.fetches[root] = mustCopyTrie(fetch)
 		}
 		return fetcherCopied
 	}
@@ -268,158 +266,31 @@
 		p.fetchersMutex.RUnlock()
 		return fetcherCopied
 	}
-=======
-	verkle   bool                   // Flag whether the prefetcher is in verkle mode
-	db       Database               // Database to fetch trie nodes through
-	root     common.Hash            // Root hash of the account trie for metrics
-	fetchers map[string]*subfetcher // Subfetchers for each trie
-	term     chan struct{}          // Channel to signal interruption
-	noreads  bool                   // Whether to ignore state-read-only prefetch requests
-
-	deliveryMissMeter metrics.Meter
-
-	accountLoadReadMeter  metrics.Meter
-	accountLoadWriteMeter metrics.Meter
-	accountDupReadMeter   metrics.Meter
-	accountDupWriteMeter  metrics.Meter
-	accountDupCrossMeter  metrics.Meter
-	accountWasteMeter     metrics.Meter
-
-	storageLoadReadMeter  metrics.Meter
-	storageLoadWriteMeter metrics.Meter
-	storageDupReadMeter   metrics.Meter
-	storageDupWriteMeter  metrics.Meter
-	storageDupCrossMeter  metrics.Meter
-	storageWasteMeter     metrics.Meter
-}
-
-func newTriePrefetcher(db Database, root common.Hash, namespace string, noreads bool) *triePrefetcher {
-	prefix := triePrefetchMetricsPrefix + namespace
-	return &triePrefetcher{
-		verkle:   db.TrieDB().IsVerkle(),
-		db:       db,
-		root:     root,
-		fetchers: make(map[string]*subfetcher), // Active prefetchers use the fetchers map
-		term:     make(chan struct{}),
-		noreads:  noreads,
-
-		deliveryMissMeter: metrics.GetOrRegisterMeter(prefix+"/deliverymiss", nil),
-
-		accountLoadReadMeter:  metrics.GetOrRegisterMeter(prefix+"/account/load/read", nil),
-		accountLoadWriteMeter: metrics.GetOrRegisterMeter(prefix+"/account/load/write", nil),
-		accountDupReadMeter:   metrics.GetOrRegisterMeter(prefix+"/account/dup/read", nil),
-		accountDupWriteMeter:  metrics.GetOrRegisterMeter(prefix+"/account/dup/write", nil),
-		accountDupCrossMeter:  metrics.GetOrRegisterMeter(prefix+"/account/dup/cross", nil),
-		accountWasteMeter:     metrics.GetOrRegisterMeter(prefix+"/account/waste", nil),
-
-		storageLoadReadMeter:  metrics.GetOrRegisterMeter(prefix+"/storage/load/read", nil),
-		storageLoadWriteMeter: metrics.GetOrRegisterMeter(prefix+"/storage/load/write", nil),
-		storageDupReadMeter:   metrics.GetOrRegisterMeter(prefix+"/storage/dup/read", nil),
-		storageDupWriteMeter:  metrics.GetOrRegisterMeter(prefix+"/storage/dup/write", nil),
-		storageDupCrossMeter:  metrics.GetOrRegisterMeter(prefix+"/storage/dup/cross", nil),
-		storageWasteMeter:     metrics.GetOrRegisterMeter(prefix+"/storage/waste", nil),
-	}
-}
-
-// terminate iterates over all the subfetchers and issues a termination request
-// to all of them. Depending on the async parameter, the method will either block
-// until all subfetchers spin down, or return immediately.
-func (p *triePrefetcher) terminate(async bool) {
-	// Short circuit if the fetcher is already closed
-	select {
-	case <-p.term:
-		return
-	default:
-	}
-	// Terminate all sub-fetchers, sync or async, depending on the request
-	for _, fetcher := range p.fetchers {
-		fetcher.terminate(async)
-	}
-	close(p.term)
-}
-
-// report aggregates the pre-fetching and usage metrics and reports them.
-func (p *triePrefetcher) report() {
-	if !metrics.Enabled {
-		return
-	}
-	for _, fetcher := range p.fetchers {
-		fetcher.wait() // ensure the fetcher's idle before poking in its internals
-
-		if fetcher.root == p.root {
-			p.accountLoadReadMeter.Mark(int64(len(fetcher.seenRead)))
-			p.accountLoadWriteMeter.Mark(int64(len(fetcher.seenWrite)))
-
-			p.accountDupReadMeter.Mark(int64(fetcher.dupsRead))
-			p.accountDupWriteMeter.Mark(int64(fetcher.dupsWrite))
-			p.accountDupCrossMeter.Mark(int64(fetcher.dupsCross))
-
-			for _, key := range fetcher.used {
-				delete(fetcher.seenRead, string(key))
-				delete(fetcher.seenWrite, string(key))
-			}
-			p.accountWasteMeter.Mark(int64(len(fetcher.seenRead) + len(fetcher.seenWrite)))
-		} else {
-			p.storageLoadReadMeter.Mark(int64(len(fetcher.seenRead)))
-			p.storageLoadWriteMeter.Mark(int64(len(fetcher.seenWrite)))
-
-			p.storageDupReadMeter.Mark(int64(fetcher.dupsRead))
-			p.storageDupWriteMeter.Mark(int64(fetcher.dupsWrite))
-			p.storageDupCrossMeter.Mark(int64(fetcher.dupsCross))
-
-			for _, key := range fetcher.used {
-				delete(fetcher.seenRead, string(key))
-				delete(fetcher.seenWrite, string(key))
-			}
-			p.storageWasteMeter.Mark(int64(len(fetcher.seenRead) + len(fetcher.seenWrite)))
-		}
-	}
->>>>>>> f3c696fa
-}
-
-// prefetch schedules a batch of trie items to prefetch. After the prefetcher is
-// closed, all the following tasks scheduled will not be executed and an error
-// will be returned.
-//
-// prefetch is called from two locations:
-//
-//  1. Finalize of the state-objects storage roots. This happens at the end
-//     of every transaction, meaning that if several transactions touches
-//     upon the same contract, the parameters invoking this method may be
-//     repeated.
-//  2. Finalize of the main account trie. This happens only once per block.
+}
+
+// prefetch schedules a batch of trie items to prefetch.
 func (p *triePrefetcher) prefetch(owner common.Hash, root common.Hash, addr common.Address, keys [][]byte, read bool) error {
 	// If the state item is only being read, but reads are disabled, return
 	if read && p.noreads {
 		return nil
 	}
-	// Ensure the subfetcher is still alive
-	select {
-	case <-p.term:
-		return errTerminated
-	default:
-	}
-<<<<<<< HEAD
+
+	// If the prefetcher is an inactive one, bail out
+	if p.fetches != nil {
+		return nil
+	}
+
 	select {
 	case <-p.closeMainChan: // skip closed trie prefetcher
+		// TODO: ignore whether it's terminated?
 	case p.prefetchChan <- &prefetchMsg{owner, root, addr, keys}:
 	}
-=======
-	id := p.trieID(owner, root)
-	fetcher := p.fetchers[id]
-	if fetcher == nil {
-		fetcher = newSubfetcher(p.db, p.root, owner, root, addr)
-		p.fetchers[id] = fetcher
-	}
-	return fetcher.schedule(keys, read)
->>>>>>> f3c696fa
-}
-
-// trie returns the trie matching the root hash, blocking until the fetcher of
-// the given trie terminates. If no fetcher exists for the request, nil will be
-// returned.
+	return nil
+}
+
+// trie returns the trie matching the root hash, or nil if the prefetcher doesn't
+// have it.
 func (p *triePrefetcher) trie(owner common.Hash, root common.Hash) Trie {
-<<<<<<< HEAD
 	// If the prefetcher is inactive, return from existing deep copies
 	id := p.trieID(owner, root)
 	if p.fetches != nil {
@@ -427,23 +298,17 @@
 		if trie == nil {
 			return nil
 		}
-		return p.db.CopyTrie(trie)
+		return mustCopyTrie(trie)
 	}
 
 	// use lock instead of request to mainLoop by chan to get the fetcher for performance concern.
 	p.fetchersMutex.RLock()
 	fetcher := p.fetchers[id]
 	p.fetchersMutex.RUnlock()
-=======
-	// Bail if no trie was prefetched for this root
-	fetcher := p.fetchers[p.trieID(owner, root)]
->>>>>>> f3c696fa
 	if fetcher == nil {
-		log.Error("Prefetcher missed to load trie", "owner", owner, "root", root)
 		p.deliveryMissMeter.Mark(1)
 		return nil
 	}
-<<<<<<< HEAD
 
 	// Interrupt the prefetcher if it's by any chance still running and return
 	// a copy of any pre-loaded trie.
@@ -458,19 +323,11 @@
 		return nil
 	}
 	return trie
-=======
-	// Subfetcher exists, retrieve its trie
-	return fetcher.peek()
->>>>>>> f3c696fa
 }
 
 // used marks a batch of state items used to allow creating statistics as to
-// how useful or wasteful the fetcher is.
+// how useful or wasteful the prefetcher is.
 func (p *triePrefetcher) used(owner common.Hash, root common.Hash, used [][]byte) {
-<<<<<<< HEAD
-	if !metrics.EnabledExpensive {
-		return
-	}
 	// If the prefetcher is an inactive one, bail out
 	if p.fetches != nil {
 		return
@@ -482,15 +339,10 @@
 		id := p.trieID(owner, root)
 		if fetcher := p.fetchers[id]; fetcher != nil {
 			fetcher.lock.Lock()
-			fetcher.used = used
+			fetcher.used = append(fetcher.used, used...)
 			fetcher.lock.Unlock()
 		}
 		p.fetchersMutex.RUnlock()
-=======
-	if fetcher := p.fetchers[p.trieID(owner, root)]; fetcher != nil {
-		fetcher.wait() // ensure the fetcher's idle before poking in its internals
-		fetcher.used = append(fetcher.used, used...)
->>>>>>> f3c696fa
 	}
 }
 
@@ -520,94 +372,55 @@
 	addr  common.Address // Address of the account that the trie belongs to
 	trie  Trie           // Trie being populated with nodes
 
-	tasks []*subfetcherTask // Items queued up for retrieval
-	lock  sync.Mutex        // Lock protecting the task queue
-
-	wake chan struct{} // Wake channel if a new task is scheduled
-	stop chan struct{} // Channel to interrupt processing
-	term chan struct{} // Channel to signal interruption
-
-	seenRead  map[string]struct{} // Tracks the entries already loaded via read operations
-	seenWrite map[string]struct{} // Tracks the entries already loaded via write operations
-
-<<<<<<< HEAD
+	tasks [][]byte   // Items queued up for retrieval
+	lock  sync.Mutex // Lock protecting the task queue
+
+	wake chan struct{}  // Wake channel if a new task is scheduled
+	stop chan struct{}  // Channel to interrupt processing
+	term chan struct{}  // Channel to signal interruption
+	copy chan chan Trie // Channel to request a copy of the current trie
+
 	seen map[string]struct{} // Tracks the entries already loaded
 	dups int                 // Number of duplicate preload tasks
 	used [][]byte            // Tracks the entries used in the end
 
 	pendingSize  uint32
 	paraChildren []*subfetcher // Parallel trie prefetch for address of massive change
-=======
-	dupsRead  int // Number of duplicate preload tasks via reads only
-	dupsWrite int // Number of duplicate preload tasks via writes only
-	dupsCross int // Number of duplicate preload tasks via read-write-crosses
-
-	used [][]byte // Tracks the entries used in the end
-}
-
-// subfetcherTask is a trie path to prefetch, tagged with whether it originates
-// from a read or a write request.
-type subfetcherTask struct {
-	read bool
-	key  []byte
->>>>>>> f3c696fa
 }
 
 // newSubfetcher creates a goroutine to prefetch state items belonging to a
 // particular root hash.
 func newSubfetcher(db Database, state common.Hash, owner common.Hash, root common.Hash, addr common.Address) *subfetcher {
 	sf := &subfetcher{
-		db:        db,
-		state:     state,
-		owner:     owner,
-		root:      root,
-		addr:      addr,
-		wake:      make(chan struct{}, 1),
-		stop:      make(chan struct{}),
-		term:      make(chan struct{}),
-		seenRead:  make(map[string]struct{}),
-		seenWrite: make(map[string]struct{}),
+		db:    db,
+		state: state,
+		owner: owner,
+		root:  root,
+		addr:  addr,
+		wake:  make(chan struct{}, 1),
+		stop:  make(chan struct{}),
+		term:  make(chan struct{}),
+		copy:  make(chan chan Trie),
+		seen:  make(map[string]struct{}),
 	}
 	go sf.loop()
 	return sf
 }
 
 // schedule adds a batch of trie keys to the queue to prefetch.
-<<<<<<< HEAD
 func (sf *subfetcher) schedule(keys [][]byte) {
 	atomic.AddUint32(&sf.pendingSize, uint32(len(keys)))
-=======
-func (sf *subfetcher) schedule(keys [][]byte, read bool) error {
-	// Ensure the subfetcher is still alive
-	select {
-	case <-sf.term:
-		return errTerminated
-	default:
-	}
->>>>>>> f3c696fa
 	// Append the tasks to the current queue
 	sf.lock.Lock()
-	for _, key := range keys {
-		key := key // closure for the append below
-		sf.tasks = append(sf.tasks, &subfetcherTask{read: read, key: key})
-	}
+	sf.tasks = append(sf.tasks, keys...)
 	sf.lock.Unlock()
-<<<<<<< HEAD
 	// Notify the prefetcher, it's fine if it's already terminated
-=======
-
-	// Notify the background thread to execute scheduled tasks
->>>>>>> f3c696fa
 	select {
 	case sf.wake <- struct{}{}:
-		// Wake signal sent
 	default:
-		// Wake signal not sent as a previous one is already queued
-	}
-	return nil
-}
-
-<<<<<<< HEAD
+	}
+}
+
 func (sf *subfetcher) scheduleParallel(keys [][]byte) {
 	var keyIndex uint32 = 0
 	childrenNum := len(sf.paraChildren)
@@ -655,44 +468,25 @@
 	case sf.copy <- ch:
 		// Subfetcher still alive, return copy from it
 		return <-ch
-=======
-// wait blocks until the subfetcher terminates. This method is used to block on
-// an async termination before accessing internal fields from the fetcher.
-func (sf *subfetcher) wait() {
-	<-sf.term
-}
->>>>>>> f3c696fa
-
-// peek retrieves the fetcher's trie, populated with any pre-fetched data. The
-// returned trie will be a shallow copy, so modifying it will break subsequent
-// peeks for the original data. The method will block until all the scheduled
-// data has been loaded and the fethcer terminated.
-func (sf *subfetcher) peek() Trie {
-	// Block until the fetcher terminates, then retrieve the trie
-	sf.wait()
-	return sf.trie
-}
-
-// terminate requests the subfetcher to stop accepting new tasks and spin down
-// as soon as everything is loaded. Depending on the async parameter, the method
-// will either block until all disk loads finish or return immediately.
-func (sf *subfetcher) terminate(async bool) {
+
+	case <-sf.term:
+		// Subfetcher already terminated, return a copy directly
+		if sf.trie == nil {
+			return nil
+		}
+		return mustCopyTrie(sf.trie)
+	}
+}
+
+// abort interrupts the subfetcher immediately. It is safe to call abort multiple
+// times but it is not thread safe.
+func (sf *subfetcher) abort() {
 	select {
 	case <-sf.stop:
 	default:
 		close(sf.stop)
 	}
-<<<<<<< HEAD
 	// no need to wait <-sf.term here, will check sf.term later
-}
-
-// loop waits for new tasks to be scheduled and keeps loading them until it runs
-// out of tasks or its underlying trie is retrieved for committing.
-=======
-	if async {
-		return
-	}
-	<-sf.term
 }
 
 // openTrie resolves the target trie from database for prefetching.
@@ -727,29 +521,16 @@
 	return nil
 }
 
-// loop loads newly-scheduled trie tasks as they are received and loads them, stopping
-// when requested.
->>>>>>> f3c696fa
+// loop waits for new tasks to be scheduled and keeps loading them until it runs
+// out of tasks or its underlying trie is retrieved for committing.
 func (sf *subfetcher) loop() {
 	// No matter how the loop stops, signal anyone waiting that it's terminated
 	defer close(sf.term)
 
-<<<<<<< HEAD
-	// Start by opening the trie and stop processing if it fails
-	var trie Trie
 	var err error
-	if sf.owner == (common.Hash{}) {
-		trie, err = sf.db.OpenTrie(sf.root)
-	} else {
-		trie, err = sf.db.OpenStorageTrie(sf.state, sf.addr, sf.root, nil)
-	}
-	if err != nil {
-		log.Debug("Trie prefetcher failed opening trie", "root", sf.root, "err", err)
+	if err := sf.openTrie(); err != nil {
 		return
 	}
-	sf.trie = trie
-
-	// Trie opened successfully, keep prefetching items
 	for {
 		select {
 		case <-sf.wake:
@@ -766,70 +547,48 @@
 				}
 			}
 
-=======
-	if err := sf.openTrie(); err != nil {
-		return
-	}
-	for {
-		select {
-		case <-sf.wake:
-			// Execute all remaining tasks in a single run
->>>>>>> f3c696fa
 			sf.lock.Lock()
 			tasks := sf.tasks
 			sf.tasks = nil
 			sf.lock.Unlock()
 
-			for _, task := range tasks {
-				key := string(task.key)
-				if task.read {
-					if _, ok := sf.seenRead[key]; ok {
-						sf.dupsRead++
-						continue
+			// Prefetch any tasks until the loop is interrupted
+			for i, task := range tasks {
+				select {
+				case <-sf.stop:
+					// If termination is requested, add any leftover back and return
+					sf.lock.Lock()
+					sf.tasks = append(sf.tasks, tasks[i:]...)
+					sf.lock.Unlock()
+					return
+
+				case ch := <-sf.copy:
+					// Somebody wants a copy of the current trie, grant them
+					ch <- mustCopyTrie(sf.trie)
+
+				default:
+					// No termination request yet, prefetch the next entry
+					if _, ok := sf.seen[string(task)]; ok {
+						sf.dups++
+					} else {
+						if len(task) == common.AddressLength {
+							sf.trie.GetAccount(common.BytesToAddress(task))
+						} else {
+							sf.trie.GetStorage(sf.addr, task)
+						}
+						sf.seen[string(task)] = struct{}{}
 					}
-<<<<<<< HEAD
 					atomic.AddUint32(&sf.pendingSize, ^uint32(0)) // decrease
-=======
-					if _, ok := sf.seenWrite[key]; ok {
-						sf.dupsCross++
-						continue
-					}
-				} else {
-					if _, ok := sf.seenRead[key]; ok {
-						sf.dupsCross++
-						continue
-					}
-					if _, ok := sf.seenWrite[key]; ok {
-						sf.dupsWrite++
-						continue
-					}
-				}
-				if len(task.key) == common.AddressLength {
-					sf.trie.GetAccount(common.BytesToAddress(task.key))
-				} else {
-					sf.trie.GetStorage(sf.addr, task.key)
-				}
-				if task.read {
-					sf.seenRead[key] = struct{}{}
-				} else {
-					sf.seenWrite[key] = struct{}{}
->>>>>>> f3c696fa
-				}
-			}
+				}
+			}
+
+		case ch := <-sf.copy:
+			// Somebody wants a copy of the current trie, grant them
+			ch <- mustCopyTrie(sf.trie)
 
 		case <-sf.stop:
-			// Termination is requested, abort if no more tasks are pending. If
-			// there are some, exhaust them first.
-			sf.lock.Lock()
-			done := sf.tasks == nil
-			sf.lock.Unlock()
-
-			if done {
-				return
-			}
-			// Some tasks are pending, loop and pick them up (that wake branch
-			// will be selected eventually, whilst stop remains closed to this
-			// branch will also run afterwards).
+			// Termination is requested, abort and leave remaining tasks
+			return
 		}
 	}
 }