--- conflicted
+++ resolved
@@ -82,7 +82,7 @@
 		TriesInMemory:     128,
 		TrieDirtyDisabled: true, // Archive mode
 	}
-	chain, err := core.NewBlockChain(backend.chaindb, cacheConfig, gspec, nil, backend.engine, vm.Config{}, nil)
+	chain, err := core.NewBlockChain(backend.chaindb, cacheConfig, gspec, nil, backend.engine, vm.Config{}, nil, nil)
 	if err != nil {
 		t.Fatalf("failed to create tester chain: %v", err)
 	}
@@ -668,10 +668,6 @@
 				From: &accounts[0].addr,
 				// BLOCKNUMBER PUSH1 MSTORE
 				Input: newRPCBytes(common.Hex2Bytes("4360005260206000f3")),
-<<<<<<< HEAD
-				// &hexutil.Bytes{0x43}, // blocknumber
-=======
->>>>>>> f3c696fa
 			},
 			config: &TraceCallConfig{
 				BlockOverrides: &ethapi.BlockOverrides{Number: (*hexutil.Big)(big.NewInt(0x1337))},
@@ -1019,7 +1015,7 @@
 		SnapshotLimit:     0,
 		TrieDirtyDisabled: true, // Archive mode
 	}
-	chain, err := core.NewBlockChain(backend.chaindb, cacheConfig, gspec, nil, backend.engine, vm.Config{}, nil)
+	chain, err := core.NewBlockChain(backend.chaindb, cacheConfig, gspec, nil, backend.engine, vm.Config{}, nil, nil)
 	if err != nil {
 		t.Fatalf("failed to create tester chain: %v", err)
 	}
