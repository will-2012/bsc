--- conflicted
+++ resolved
@@ -105,15 +105,6 @@
 //
 // From Gorilla websocket docs:
 //
-<<<<<<< HEAD
-//	Connections support one concurrent reader and one concurrent writer.
-//	Applications are responsible for ensuring that no more than one goroutine calls the write methods
-//	  - NextWriter, SetWriteDeadline, WriteMessage, WriteJSON, EnableWriteCompression, SetCompressionLevel
-//	concurrently and that no more than one goroutine calls the read methods
-//	  - NextReader, SetReadDeadline, ReadMessage, ReadJSON, SetPongHandler, SetPingHandler
-//	concurrently.
-//	The Close and WriteControl methods can be called concurrently with all other methods.
-=======
 // Connections support one concurrent reader and one concurrent writer. Applications are
 // responsible for ensuring that
 //   - no more than one goroutine calls the write methods
@@ -124,7 +115,6 @@
 //     SetPingHandler concurrently.
 //
 // The Close and WriteControl methods can be called concurrently with all other methods.
->>>>>>> bed84606
 type connWrapper struct {
 	conn *websocket.Conn
 
