--- conflicted
+++ resolved
@@ -560,16 +560,12 @@
 		KeplerTime = big.NewInt(0).SetUint64(*c.KeplerTime)
 	}
 
-<<<<<<< HEAD
 	var FeynmanTime *big.Int
 	if c.FeynmanTime != nil {
 		FeynmanTime = big.NewInt(0).SetUint64(*c.FeynmanTime)
 	}
 
-	return fmt.Sprintf("{ChainID: %v Homestead: %v DAO: %v DAOSupport: %v EIP150: %v EIP155: %v EIP158: %v Byzantium: %v Constantinople: %v Petersburg: %v Istanbul: %v, Muir Glacier: %v, Ramanujan: %v, Niels: %v, MirrorSync: %v, Bruno: %v, Berlin: %v, YOLO v3: %v, CatalystBlock: %v, London: %v, ArrowGlacier: %v, MergeFork:%v, Euler: %v, Gibbs: %v, Nano: %v, Moran: %v, Planck: %v,Luban: %v, Plato: %v, Hertz: %v, ShanghaiTime: %v, KeplerTime: %v, FeynmanTime: %v, Engine: %v}",
-=======
-	return fmt.Sprintf("{ChainID: %v Homestead: %v DAO: %v DAOSupport: %v EIP150: %v EIP155: %v EIP158: %v Byzantium: %v Constantinople: %v Petersburg: %v Istanbul: %v, Muir Glacier: %v, Ramanujan: %v, Niels: %v, MirrorSync: %v, Bruno: %v, Berlin: %v, YOLO v3: %v, CatalystBlock: %v, London: %v, ArrowGlacier: %v, MergeFork:%v, Euler: %v, Gibbs: %v, Nano: %v, Moran: %v, Planck: %v,Luban: %v, Plato: %v, Hertz: %v, Hertzfix: %v, ShanghaiTime: %v, KeplerTime: %v, Engine: %v}",
->>>>>>> e3ef62f3
+	return fmt.Sprintf("{ChainID: %v Homestead: %v DAO: %v DAOSupport: %v EIP150: %v EIP155: %v EIP158: %v Byzantium: %v Constantinople: %v Petersburg: %v Istanbul: %v, Muir Glacier: %v, Ramanujan: %v, Niels: %v, MirrorSync: %v, Bruno: %v, Berlin: %v, YOLO v3: %v, CatalystBlock: %v, London: %v, ArrowGlacier: %v, MergeFork:%v, Euler: %v, Gibbs: %v, Nano: %v, Moran: %v, Planck: %v,Luban: %v, Plato: %v, Hertz: %v, Hertzfix: %v, ShanghaiTime: %v, KeplerTime: %v, FeynmanTime: %v, Engine: %v}",
 		c.ChainID,
 		c.HomesteadBlock,
 		c.DAOForkBlock,
@@ -1212,12 +1208,8 @@
 	IsLuban                                                 bool
 	IsPlato                                                 bool
 	IsHertz                                                 bool
-<<<<<<< HEAD
+	IsHertzfix                                              bool
 	IsShanghai, IsKepler, IsFeynman, IsCancun, IsPrague     bool
-=======
-	IsHertzfix                                              bool
-	IsShanghai, IsKepler, IsCancun, IsPrague                bool
->>>>>>> e3ef62f3
 	IsVerkle                                                bool
 }
 
