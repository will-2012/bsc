// Copyright 2016 The go-ethereum Authors
// This file is part of the go-ethereum library.
//
// The go-ethereum library is free software: you can redistribute it and/or modify
// it under the terms of the GNU Lesser General Public License as published by
// the Free Software Foundation, either version 3 of the License, or
// (at your option) any later version.
//
// The go-ethereum library is distributed in the hope that it will be useful,
// but WITHOUT ANY WARRANTY; without even the implied warranty of
// MERCHANTABILITY or FITNESS FOR A PARTICULAR PURPOSE. See the
// GNU Lesser General Public License for more details.
//
// You should have received a copy of the GNU Lesser General Public License
// along with the go-ethereum library. If not, see <http://www.gnu.org/licenses/>.

package ethclient

import (
	"context"
	"errors"
	"math/big"
	"reflect"
	"testing"
	"time"

	"github.com/ethereum/go-ethereum"
	"github.com/ethereum/go-ethereum/common"
	"github.com/ethereum/go-ethereum/consensus/ethash"
	"github.com/ethereum/go-ethereum/core"
	"github.com/ethereum/go-ethereum/core/rawdb"
	"github.com/ethereum/go-ethereum/core/types"
	"github.com/ethereum/go-ethereum/core/vm"
	"github.com/ethereum/go-ethereum/crypto"
	"github.com/ethereum/go-ethereum/eth"
	"github.com/ethereum/go-ethereum/eth/ethconfig"
	"github.com/ethereum/go-ethereum/internal/ethapi"
	"github.com/ethereum/go-ethereum/node"
	"github.com/ethereum/go-ethereum/params"
	"github.com/ethereum/go-ethereum/rlp"
	"github.com/ethereum/go-ethereum/rpc"
	"github.com/ethereum/go-ethereum/trie"
)

// Verify that Client implements the ethereum interfaces.
var (
	_ = ethereum.ChainReader(&Client{})
	_ = ethereum.TransactionReader(&Client{})
	_ = ethereum.ChainStateReader(&Client{})
	_ = ethereum.ChainSyncReader(&Client{})
	_ = ethereum.ContractCaller(&Client{})
	_ = ethereum.GasEstimator(&Client{})
	_ = ethereum.GasPricer(&Client{})
	_ = ethereum.LogFilterer(&Client{})
	_ = ethereum.PendingStateReader(&Client{})
	// _ = ethereum.PendingStateEventer(&Client{})
	_ = ethereum.PendingContractCaller(&Client{})
)

func TestToFilterArg(t *testing.T) {
	blockHashErr := errors.New("cannot specify both BlockHash and FromBlock/ToBlock")
	addresses := []common.Address{
		common.HexToAddress("0xD36722ADeC3EdCB29c8e7b5a47f352D701393462"),
	}
	blockHash := common.HexToHash(
		"0xeb94bb7d78b73657a9d7a99792413f50c0a45c51fc62bdcb08a53f18e9a2b4eb",
	)

	for _, testCase := range []struct {
		name   string
		input  ethereum.FilterQuery
		output interface{}
		err    error
	}{
		{
			"without BlockHash",
			ethereum.FilterQuery{
				Addresses: addresses,
				FromBlock: big.NewInt(1),
				ToBlock:   big.NewInt(2),
				Topics:    [][]common.Hash{},
			},
			map[string]interface{}{
				"address":   addresses,
				"fromBlock": "0x1",
				"toBlock":   "0x2",
				"topics":    [][]common.Hash{},
			},
			nil,
		},
		{
			"with nil fromBlock and nil toBlock",
			ethereum.FilterQuery{
				Addresses: addresses,
				Topics:    [][]common.Hash{},
			},
			map[string]interface{}{
				"address":   addresses,
				"fromBlock": "0x0",
				"toBlock":   "latest",
				"topics":    [][]common.Hash{},
			},
			nil,
		},
		{
			"with negative fromBlock and negative toBlock",
			ethereum.FilterQuery{
				Addresses: addresses,
				FromBlock: big.NewInt(-1),
				ToBlock:   big.NewInt(-1),
				Topics:    [][]common.Hash{},
			},
			map[string]interface{}{
				"address":   addresses,
				"fromBlock": "pending",
				"toBlock":   "pending",
				"topics":    [][]common.Hash{},
			},
			nil,
		},
		{
			"with blockhash",
			ethereum.FilterQuery{
				Addresses: addresses,
				BlockHash: &blockHash,
				Topics:    [][]common.Hash{},
			},
			map[string]interface{}{
				"address":   addresses,
				"blockHash": blockHash,
				"topics":    [][]common.Hash{},
			},
			nil,
		},
		{
			"with blockhash and from block",
			ethereum.FilterQuery{
				Addresses: addresses,
				BlockHash: &blockHash,
				FromBlock: big.NewInt(1),
				Topics:    [][]common.Hash{},
			},
			nil,
			blockHashErr,
		},
		{
			"with blockhash and to block",
			ethereum.FilterQuery{
				Addresses: addresses,
				BlockHash: &blockHash,
				ToBlock:   big.NewInt(1),
				Topics:    [][]common.Hash{},
			},
			nil,
			blockHashErr,
		},
		{
			"with blockhash and both from / to block",
			ethereum.FilterQuery{
				Addresses: addresses,
				BlockHash: &blockHash,
				FromBlock: big.NewInt(1),
				ToBlock:   big.NewInt(2),
				Topics:    [][]common.Hash{},
			},
			nil,
			blockHashErr,
		},
	} {
		t.Run(testCase.name, func(t *testing.T) {
			output, err := toFilterArg(testCase.input)
			if (testCase.err == nil) != (err == nil) {
				t.Fatalf("expected error %v but got %v", testCase.err, err)
			}
			if testCase.err != nil {
				if testCase.err.Error() != err.Error() {
					t.Fatalf("expected error %v but got %v", testCase.err, err)
				}
			} else if !reflect.DeepEqual(testCase.output, output) {
				t.Fatalf("expected filter arg %v but got %v", testCase.output, output)
			}
		})
	}
}

var (
	testKey, _   = crypto.HexToECDSA("b71c71a67e1177ad4e901695e1b4b9ee17ae16c6668d313eac2f96dbcda3f291")
	testAddr     = crypto.PubkeyToAddress(testKey.PublicKey)
	testBalance  = big.NewInt(2e18)
	testGasPrice = big.NewInt(3e9) // 3Gwei
	testBlockNum = 128
	testBlocks   = []testBlockParam{
		{
			blockNr: 1,
			txs: []testTransactionParam{
				{
					to:       common.Address{0x10},
					value:    big.NewInt(0),
					gasPrice: testGasPrice,
					data:     nil,
				},
				{
					to:       common.Address{0x11},
					value:    big.NewInt(0),
					gasPrice: testGasPrice,
					data:     nil,
				},
			},
		},
		{
			// This txs params also used to default block.
			blockNr: 10,
			txs:     []testTransactionParam{},
		},
		{
			blockNr: 11,
			txs: []testTransactionParam{
				{
					to:       common.Address{0x01},
					value:    big.NewInt(1),
					gasPrice: big.NewInt(params.InitialBaseFee),
					data:     nil,
				},
			},
		},
		{
			blockNr: 12,
			txs: []testTransactionParam{
				{
					to:       common.Address{0x01},
					value:    big.NewInt(1),
					gasPrice: big.NewInt(params.InitialBaseFee),
					data:     nil,
				},
				{
					to:       common.Address{0x02},
					value:    big.NewInt(2),
					gasPrice: big.NewInt(params.InitialBaseFee),
					data:     nil,
				},
			},
		},
		{
			blockNr: 13,
			txs: []testTransactionParam{
				{
					to:       common.Address{0x01},
					value:    big.NewInt(1),
					gasPrice: big.NewInt(params.InitialBaseFee),
					data:     nil,
				},
				{
					to:       common.Address{0x02},
					value:    big.NewInt(2),
					gasPrice: big.NewInt(params.InitialBaseFee),
					data:     nil,
				},
				{
					to:       common.Address{0x03},
					value:    big.NewInt(3),
					gasPrice: big.NewInt(params.InitialBaseFee),
					data:     nil,
				},
			},
		},
	}
)

var genesis = &core.Genesis{
	Config:    params.AllEthashProtocolChanges,
	Alloc:     core.GenesisAlloc{testAddr: {Balance: testBalance}},
	ExtraData: []byte("test genesis"),
	Timestamp: 9000,
	BaseFee:   big.NewInt(params.InitialBaseFee),
}

type testTransactionParam struct {
	to       common.Address
	value    *big.Int
	gasPrice *big.Int
	data     []byte
}

type testBlockParam struct {
	blockNr int
	txs     []testTransactionParam
}

func newTestBackend(t *testing.T) (*node.Node, []*types.Block) {
	// Generate test chain.
	blocks := generateTestChain()

	// Create node
	n, err := node.New(&node.Config{})
	if err != nil {
		t.Fatalf("can't create new node: %v", err)
	}
	// Create Ethereum Service
	config := &ethconfig.Config{Genesis: genesis}
	config.SnapshotCache = 256
	config.TriesInMemory = 128
	ethservice, err := eth.New(n, config)
	if err != nil {
		t.Fatalf("can't create new ethereum service: %v", err)
	}
	// Import the test chain.
	if err := n.Start(); err != nil {
		t.Fatalf("can't start test node: %v", err)
	}
	if _, err := ethservice.BlockChain().InsertChain(blocks[1:]); err != nil {
		t.Fatalf("can't import test blocks: %v", err)
	}
	// Ensure the tx indexing is fully generated
	for ; ; time.Sleep(time.Millisecond * 100) {
		progress, err := ethservice.BlockChain().TxIndexProgress()
		if err == nil && progress.Done() {
			break
		}
	}
	return n, blocks
}

func generateTestChain() []*types.Block {
	signer := types.HomesteadSigner{}
	// Create a database pre-initialize with a genesis block
	db := rawdb.NewMemoryDatabase()
	genesis.MustCommit(db, trie.NewDatabase(db, nil))
	chain, _ := core.NewBlockChain(db, nil, genesis, nil, ethash.NewFaker(), vm.Config{}, nil, nil, core.EnablePersistDiff(860000))
	generate := func(i int, block *core.BlockGen) {
		block.OffsetTime(5)
		block.SetExtra([]byte("test"))
		//block.SetCoinbase(testAddr)

		for idx, testBlock := range testBlocks {
			// Specific block setting, the index in this generator has 1 diff from specified blockNr.
			if i+1 == testBlock.blockNr {
				for _, testTransaction := range testBlock.txs {
					tx, err := types.SignTx(types.NewTransaction(block.TxNonce(testAddr), testTransaction.to,
						testTransaction.value, params.TxGas, testTransaction.gasPrice, testTransaction.data), signer, testKey)
					if err != nil {
						panic(err)
					}
					block.AddTxWithChain(chain, tx)
				}
				break
			}

			// Default block setting.
			if idx == len(testBlocks)-1 {
				// We want to simulate an empty middle block, having the same state as the
				// first one. The last is needs a state change again to force a reorg.
				for _, testTransaction := range testBlocks[0].txs {
					tx, err := types.SignTx(types.NewTransaction(block.TxNonce(testAddr), testTransaction.to,
						testTransaction.value, params.TxGas, testTransaction.gasPrice, testTransaction.data), signer, testKey)
					if err != nil {
						panic(err)
					}
					block.AddTxWithChain(chain, tx)
				}
			}
		}
	}
	gblock := genesis.MustCommit(db, trie.NewDatabase(db, nil))
	engine := ethash.NewFaker()
	blocks, _ := core.GenerateChain(genesis.Config, gblock, engine, db, testBlockNum, generate)
	blocks = append([]*types.Block{gblock}, blocks...)
	return blocks
}

func TestEthClient(t *testing.T) {
	backend, chain := newTestBackend(t)
	client := backend.Attach()
	defer backend.Close()
	defer client.Close()

	tests := map[string]struct {
		test func(t *testing.T)
	}{
		"Header": {
			func(t *testing.T) { testHeader(t, chain, client) },
		},
		"BalanceAt": {
			func(t *testing.T) { testBalanceAt(t, client) },
		},
		"TxInBlockInterrupted": {
			func(t *testing.T) { testTransactionInBlock(t, client) },
		},
		"ChainID": {
			func(t *testing.T) { testChainID(t, client) },
		},
		"GetBlock": {
			func(t *testing.T) { testGetBlock(t, client) },
		},
		"StatusFunctions": {
			func(t *testing.T) { testStatusFunctions(t, client) },
		},
		"CallContract": {
			func(t *testing.T) { testCallContract(t, client) },
		},
		"CallContractAtHash": {
			func(t *testing.T) { testCallContractAtHash(t, client) },
		},
		// "AtFunctions": {
		// 	func(t *testing.T) { testAtFunctions(t, client) },
		// },
		"TestSendTransactionConditional": {
			func(t *testing.T) { testSendTransactionConditional(t, client) },
		},
		// DO not have TestAtFunctions now, because we do not have pending block now
	}

	t.Parallel()
	for name, tt := range tests {
		t.Run(name, tt.test)
	}
}

func testHeader(t *testing.T, chain []*types.Block, client *rpc.Client) {
	tests := map[string]struct {
		block   *big.Int
		want    *types.Header
		wantErr error
	}{
		"genesis": {
			block: big.NewInt(0),
			want:  chain[0].Header(),
		},
		"first_block": {
			block: big.NewInt(1),
			want:  chain[1].Header(),
		},
		"future_block": {
			block:   big.NewInt(1000000000),
			want:    nil,
			wantErr: ethereum.NotFound,
		},
	}
	for name, tt := range tests {
		t.Run(name, func(t *testing.T) {
			ec := NewClient(client)
			ctx, cancel := context.WithTimeout(context.Background(), 100*time.Millisecond)
			defer cancel()

			got, err := ec.HeaderByNumber(ctx, tt.block)
			if !errors.Is(err, tt.wantErr) {
				t.Fatalf("HeaderByNumber(%v) error = %q, want %q", tt.block, err, tt.wantErr)
			}

			gotBytes, err := rlp.EncodeToBytes(got)
			if err != nil {
				t.Fatalf("Error serializing received block header.")
			}
			wantBytes, err := rlp.EncodeToBytes(tt.want)
			if err != nil {
				t.Fatalf("Error serializing wanted block header.")
			}
<<<<<<< HEAD

			// Instead of comparing the Header's compare the serialized bytes,
			// because reflect.DeepEqual(*types.Header, *types.Header) sometimes
			// returns false even though the underlying field values are exactly the same.
			if !reflect.DeepEqual(gotBytes, wantBytes) {
				t.Fatalf("HeaderByNumber(%v)\n   = %v\nwant %v", tt.block, got, tt.want)
=======
			if !reflect.DeepEqual(got, tt.want) {
				t.Fatalf("HeaderByNumber(%v) got = %v, want %v", tt.block, got, tt.want)
>>>>>>> 8f7eb9cc
			}
		})
	}
}

func testBalanceAt(t *testing.T, client *rpc.Client) {
	tests := map[string]struct {
		account common.Address
		block   *big.Int
		want    *big.Int
		wantErr error
	}{
		"valid_account_genesis": {
			account: testAddr,
			block:   big.NewInt(0),
			want:    testBalance,
		},
		"valid_account": {
			account: testAddr,
			block:   big.NewInt(1),
			want:    big.NewInt(0).Sub(testBalance, big.NewInt(0).Mul(big.NewInt(2*21000), testGasPrice)),
		},
		"non_existent_account": {
			account: common.Address{1},
			block:   big.NewInt(1),
			want:    big.NewInt(0),
		},
		"future_block": {
			account: testAddr,
			block:   big.NewInt(1000000000),
			want:    big.NewInt(0),
			wantErr: errors.New("header not found"),
		},
	}
	for name, tt := range tests {
		t.Run(name, func(t *testing.T) {
			ec := NewClient(client)
			ctx, cancel := context.WithTimeout(context.Background(), 100*time.Millisecond)
			defer cancel()

			got, err := ec.BalanceAt(ctx, tt.account, tt.block)
			if tt.wantErr != nil && (err == nil || err.Error() != tt.wantErr.Error()) {
				t.Fatalf("BalanceAt(%x, %v) error = %q, want %q", tt.account, tt.block, err, tt.wantErr)
			}
			if got.Cmp(tt.want) != 0 {
				t.Fatalf("BalanceAt(%x, %v) = %v, want %v", tt.account, tt.block, got, tt.want)
			}
		})
	}
}

func testTransactionInBlock(t *testing.T, client *rpc.Client) {
	ec := NewClient(client)

	// Get current block by number.
	block, err := ec.BlockByNumber(context.Background(), nil)
	if err != nil {
		t.Fatalf("unexpected error: %v", err)
	}

	// Test tx in block not found.
	if _, err := ec.TransactionInBlock(context.Background(), block.Hash(), 20); err != ethereum.NotFound {
		t.Fatal("error should be ethereum.NotFound")
	}

	// Test tx in block found.
	tx, err := ec.TransactionInBlock(context.Background(), block.Hash(), 0)
	if err != nil {
		t.Fatalf("unexpected error: %v", err)
	}
	if tx.Hash() != testTx1.Hash() {
		t.Fatalf("unexpected transaction: %v", tx)
	}

	tx, err = ec.TransactionInBlock(context.Background(), block.Hash(), 1)
	if err != nil {
		t.Fatalf("unexpected error: %v", err)
	}
	if tx.Hash() != testTx2.Hash() {
		t.Fatalf("unexpected transaction: %v", tx)
	}
}

func testChainID(t *testing.T, client *rpc.Client) {
	ec := NewClient(client)
	id, err := ec.ChainID(context.Background())
	if err != nil {
		t.Fatalf("unexpected error: %v", err)
	}
	if id == nil || id.Cmp(params.AllEthashProtocolChanges.ChainID) != 0 {
		t.Fatalf("ChainID returned wrong number: %+v", id)
	}
}

func testGetBlock(t *testing.T, client *rpc.Client) {
	ec := NewClient(client)

	// Get current block number
	blockNumber, err := ec.BlockNumber(context.Background())
	if err != nil {
		t.Fatalf("unexpected error: %v", err)
	}
	if blockNumber != uint64(testBlockNum) {
		t.Fatalf("BlockNumber returned wrong number: %d", blockNumber)
	}
	// Get current block by number
	block, err := ec.BlockByNumber(context.Background(), new(big.Int).SetUint64(blockNumber))
	if err != nil {
		t.Fatalf("unexpected error: %v", err)
	}
	if block.NumberU64() != blockNumber {
		t.Fatalf("BlockByNumber returned wrong block: want %d got %d", blockNumber, block.NumberU64())
	}
	// Get current block by hash
	blockH, err := ec.BlockByHash(context.Background(), block.Hash())
	if err != nil {
		t.Fatalf("unexpected error: %v", err)
	}
	if block.Hash() != blockH.Hash() {
		t.Fatalf("BlockByHash returned wrong block: want %v got %v", block.Hash().Hex(), blockH.Hash().Hex())
	}
	// Get header by number
	header, err := ec.HeaderByNumber(context.Background(), new(big.Int).SetUint64(blockNumber))
	if err != nil {
		t.Fatalf("unexpected error: %v", err)
	}
	if block.Header().Hash() != header.Hash() {
		t.Fatalf("HeaderByNumber returned wrong header: want %v got %v", block.Header().Hash().Hex(), header.Hash().Hex())
	}
	// Get header by hash
	headerH, err := ec.HeaderByHash(context.Background(), block.Hash())
	if err != nil {
		t.Fatalf("unexpected error: %v", err)
	}
	if block.Header().Hash() != headerH.Hash() {
		t.Fatalf("HeaderByHash returned wrong header: want %v got %v", block.Header().Hash().Hex(), headerH.Hash().Hex())
	}
}

func testStatusFunctions(t *testing.T, client *rpc.Client) {
	ec := NewClient(client)

	// Sync progress
	progress, err := ec.SyncProgress(context.Background())
	if err != nil {
		t.Fatalf("unexpected error: %v", err)
	}
	if progress != nil {
		t.Fatalf("unexpected progress: %v", progress)
	}

	// NetworkID
	networkID, err := ec.NetworkID(context.Background())
	if err != nil {
		t.Fatalf("unexpected error: %v", err)
	}
	if networkID.Cmp(big.NewInt(1337)) != 0 {
		t.Fatalf("unexpected networkID: %v", networkID)
	}

	// SuggestGasPrice
	gasPrice, err := ec.SuggestGasPrice(context.Background())
	if err != nil {
		t.Fatalf("unexpected error: %v", err)
	}
	if gasPrice.Cmp(testGasPrice) != 0 {
		t.Fatalf("unexpected gas price: %v", gasPrice)
	}

	// SuggestGasTipCap
	gasTipCap, err := ec.SuggestGasTipCap(context.Background())
	if err != nil {
		t.Fatalf("unexpected error: %v", err)
	}
	if gasTipCap.Cmp(testGasPrice) != 0 {
		t.Fatalf("unexpected gas tip cap: %v", gasTipCap)
	}

	// FeeHistory
	history, err := ec.FeeHistory(context.Background(), 1, big.NewInt(2), []float64{95, 99})
	if err != nil {
		t.Fatalf("unexpected error: %v", err)
	}
	want := &ethereum.FeeHistory{
		OldestBlock: big.NewInt(2),
		Reward: [][]*big.Int{
			{
				testGasPrice,
				testGasPrice,
			},
		},
		BaseFee: []*big.Int{
			big.NewInt(params.InitialBaseFee),
			big.NewInt(params.InitialBaseFee),
		},
		GasUsedRatio: []float64{0.008912678667376286},
	}
	if !reflect.DeepEqual(history, want) {
		t.Fatalf("FeeHistory result doesn't match expected: (got: %v, want: %v)", history, want)
	}
}

func testCallContractAtHash(t *testing.T, client *rpc.Client) {
	ec := NewClient(client)

	// EstimateGas
	msg := ethereum.CallMsg{
		From:  testAddr,
		To:    &common.Address{},
		Gas:   21000,
		Value: big.NewInt(1),
	}
	gas, err := ec.EstimateGas(context.Background(), msg)
	if err != nil {
		t.Fatalf("unexpected error: %v", err)
	}
	if gas != 21000 {
		t.Fatalf("unexpected gas price: %v", gas)
	}
	block, err := ec.HeaderByNumber(context.Background(), big.NewInt(1))
	if err != nil {
		t.Fatalf("BlockByNumber error: %v", err)
	}
	// CallContract
	if _, err := ec.CallContractAtHash(context.Background(), msg, block.Hash()); err != nil {
		t.Fatalf("unexpected error: %v", err)
	}
}

func testCallContract(t *testing.T, client *rpc.Client) {
	ec := NewClient(client)

	// EstimateGas
	msg := ethereum.CallMsg{
		From:  testAddr,
		To:    &common.Address{},
		Gas:   21000,
		Value: big.NewInt(1),
	}
	gas, err := ec.EstimateGas(context.Background(), msg)
	if err != nil {
		t.Fatalf("unexpected error: %v", err)
	}
	if gas != 21000 {
		t.Fatalf("unexpected gas price: %v", gas)
	}
	// CallContract
	if _, err := ec.CallContract(context.Background(), msg, big.NewInt(1)); err != nil {
		t.Fatalf("unexpected error: %v", err)
	}
	// PendingCallContract
	if _, err := ec.PendingCallContract(context.Background(), msg); err != nil {
		t.Fatalf("unexpected error: %v", err)
	}
}

<<<<<<< HEAD
func testSendTransactionConditional(t *testing.T, client *rpc.Client) {
=======
func testAtFunctions(t *testing.T, client *rpc.Client) {
	ec := NewClient(client)

	block, err := ec.HeaderByNumber(context.Background(), big.NewInt(1))
	if err != nil {
		t.Fatalf("BlockByNumber error: %v", err)
	}

	// send a transaction for some interesting pending status
	sendTransaction(ec)
	time.Sleep(100 * time.Millisecond)

	// Check pending transaction count
	pending, err := ec.PendingTransactionCount(context.Background())
	if err != nil {
		t.Fatalf("unexpected error: %v", err)
	}
	if pending != 1 {
		t.Fatalf("unexpected pending, wanted 1 got: %v", pending)
	}
	// Query balance
	balance, err := ec.BalanceAt(context.Background(), testAddr, nil)
	if err != nil {
		t.Fatalf("unexpected error: %v", err)
	}
	hashBalance, err := ec.BalanceAtHash(context.Background(), testAddr, block.Hash())
	if err != nil {
		t.Fatalf("unexpected error: %v", err)
	}
	if balance.Cmp(hashBalance) == 0 {
		t.Fatalf("unexpected balance at hash: %v %v", balance, hashBalance)
	}
	penBalance, err := ec.PendingBalanceAt(context.Background(), testAddr)
	if err != nil {
		t.Fatalf("unexpected error: %v", err)
	}
	if balance.Cmp(penBalance) == 0 {
		t.Fatalf("unexpected balance: %v %v", balance, penBalance)
	}
	// NonceAt
	nonce, err := ec.NonceAt(context.Background(), testAddr, nil)
	if err != nil {
		t.Fatalf("unexpected error: %v", err)
	}
	hashNonce, err := ec.NonceAtHash(context.Background(), testAddr, block.Hash())
	if err != nil {
		t.Fatalf("unexpected error: %v", err)
	}
	if hashNonce == nonce {
		t.Fatalf("unexpected nonce at hash: %v %v", nonce, hashNonce)
	}
	penNonce, err := ec.PendingNonceAt(context.Background(), testAddr)
	if err != nil {
		t.Fatalf("unexpected error: %v", err)
	}
	if penNonce != nonce+1 {
		t.Fatalf("unexpected nonce: %v %v", nonce, penNonce)
	}
	// StorageAt
	storage, err := ec.StorageAt(context.Background(), testAddr, common.Hash{}, nil)
	if err != nil {
		t.Fatalf("unexpected error: %v", err)
	}
	hashStorage, err := ec.StorageAtHash(context.Background(), testAddr, common.Hash{}, block.Hash())
	if err != nil {
		t.Fatalf("unexpected error: %v", err)
	}
	if !bytes.Equal(storage, hashStorage) {
		t.Fatalf("unexpected storage at hash: %v %v", storage, hashStorage)
	}
	penStorage, err := ec.PendingStorageAt(context.Background(), testAddr, common.Hash{})
	if err != nil {
		t.Fatalf("unexpected error: %v", err)
	}
	if !bytes.Equal(storage, penStorage) {
		t.Fatalf("unexpected storage: %v %v", storage, penStorage)
	}
	// CodeAt
	code, err := ec.CodeAt(context.Background(), testAddr, nil)
	if err != nil {
		t.Fatalf("unexpected error: %v", err)
	}
	hashCode, err := ec.CodeAtHash(context.Background(), common.Address{}, block.Hash())
	if err != nil {
		t.Fatalf("unexpected error: %v", err)
	}
	if !bytes.Equal(code, hashCode) {
		t.Fatalf("unexpected code at hash: %v %v", code, hashCode)
	}
	penCode, err := ec.PendingCodeAt(context.Background(), testAddr)
	if err != nil {
		t.Fatalf("unexpected error: %v", err)
	}
	if !bytes.Equal(code, penCode) {
		t.Fatalf("unexpected code: %v %v", code, penCode)
	}
}

func testTransactionSender(t *testing.T, client *rpc.Client) {
>>>>>>> 8f7eb9cc
	ec := NewClient(client)

<<<<<<< HEAD
	if err := sendTransactionConditional(ec); err != nil {
		t.Fatalf("error: %v", err)
=======
	// Retrieve testTx1 via RPC.
	block2, err := ec.HeaderByNumber(ctx, big.NewInt(2))
	if err != nil {
		t.Fatal("can't get block 1:", err)
	}
	tx1, err := ec.TransactionInBlock(ctx, block2.Hash(), 0)
	if err != nil {
		t.Fatal("can't get tx:", err)
	}
	if tx1.Hash() != testTx1.Hash() {
		t.Fatalf("wrong tx hash %v, want %v", tx1.Hash(), testTx1.Hash())
	}

	// The sender address is cached in tx1, so no additional RPC should be required in
	// TransactionSender. Ensure the server is not asked by canceling the context here.
	canceledCtx, cancel := context.WithCancel(context.Background())
	cancel()
	<-canceledCtx.Done() // Ensure the close of the Done channel
	sender1, err := ec.TransactionSender(canceledCtx, tx1, block2.Hash(), 0)
	if err != nil {
		t.Fatal(err)
	}
	if sender1 != testAddr {
		t.Fatal("wrong sender:", sender1)
	}

	// Now try to get the sender of testTx2, which was not fetched through RPC.
	// TransactionSender should query the server here.
	sender2, err := ec.TransactionSender(ctx, testTx2, block2.Hash(), 1)
	if err != nil {
		t.Fatal(err)
	}
	if sender2 != testAddr {
		t.Fatal("wrong sender:", sender2)
>>>>>>> 8f7eb9cc
	}
}

func sendTransactionConditional(ec *Client) error {
	chainID, err := ec.ChainID(context.Background())
	if err != nil {
		return err
	}

	nonce, err := ec.PendingNonceAt(context.Background(), testAddr)
	if err != nil {
		return err
	}

	signer := types.LatestSignerForChainID(chainID)

	tx, err := types.SignNewTx(testKey, signer, &types.LegacyTx{
		Nonce:    nonce,
		To:       &common.Address{2},
		Value:    big.NewInt(1),
		Gas:      22000,
		GasPrice: big.NewInt(params.InitialBaseFee),
	})
	if err != nil {
		return err
	}

	root := common.HexToHash("0x56e81f171bcc55a6ff8345e692c0f86e5b48e01b996cadc001622fb5e363b421")
	return ec.SendTransactionConditional(context.Background(), tx, ethapi.TransactionOpts{
		KnownAccounts: map[common.Address]ethapi.AccountStorage{
			testAddr: ethapi.AccountStorage{
				StorageRoot: &root,
			},
		},
	})
}<|MERGE_RESOLUTION|>--- conflicted
+++ resolved
@@ -454,17 +454,12 @@
 			if err != nil {
 				t.Fatalf("Error serializing wanted block header.")
 			}
-<<<<<<< HEAD
 
 			// Instead of comparing the Header's compare the serialized bytes,
 			// because reflect.DeepEqual(*types.Header, *types.Header) sometimes
 			// returns false even though the underlying field values are exactly the same.
 			if !reflect.DeepEqual(gotBytes, wantBytes) {
-				t.Fatalf("HeaderByNumber(%v)\n   = %v\nwant %v", tt.block, got, tt.want)
-=======
-			if !reflect.DeepEqual(got, tt.want) {
 				t.Fatalf("HeaderByNumber(%v) got = %v, want %v", tt.block, got, tt.want)
->>>>>>> 8f7eb9cc
 			}
 		})
 	}
@@ -721,10 +716,7 @@
 	}
 }
 
-<<<<<<< HEAD
 func testSendTransactionConditional(t *testing.T, client *rpc.Client) {
-=======
-func testAtFunctions(t *testing.T, client *rpc.Client) {
 	ec := NewClient(client)
 
 	block, err := ec.HeaderByNumber(context.Background(), big.NewInt(1))
@@ -823,13 +815,9 @@
 }
 
 func testTransactionSender(t *testing.T, client *rpc.Client) {
->>>>>>> 8f7eb9cc
 	ec := NewClient(client)
-
-<<<<<<< HEAD
-	if err := sendTransactionConditional(ec); err != nil {
-		t.Fatalf("error: %v", err)
-=======
+	ctx := context.Background()
+
 	// Retrieve testTx1 via RPC.
 	block2, err := ec.HeaderByNumber(ctx, big.NewInt(2))
 	if err != nil {
@@ -864,11 +852,10 @@
 	}
 	if sender2 != testAddr {
 		t.Fatal("wrong sender:", sender2)
->>>>>>> 8f7eb9cc
-	}
-}
-
-func sendTransactionConditional(ec *Client) error {
+	}
+}
+
+func sendTransaction(ec *Client) error {
 	chainID, err := ec.ChainID(context.Background())
 	if err != nil {
 		return err
