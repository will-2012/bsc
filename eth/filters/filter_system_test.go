// Copyright 2016 The go-ethereum Authors
// This file is part of the go-ethereum library.
//
// The go-ethereum library is free software: you can redistribute it and/or modify
// it under the terms of the GNU Lesser General Public License as published by
// the Free Software Foundation, either version 3 of the License, or
// (at your option) any later version.
//
// The go-ethereum library is distributed in the hope that it will be useful,
// but WITHOUT ANY WARRANTY; without even the implied warranty of
// MERCHANTABILITY or FITNESS FOR A PARTICULAR PURPOSE. See the
// GNU Lesser General Public License for more details.
//
// You should have received a copy of the GNU Lesser General Public License
// along with the go-ethereum library. If not, see <http://www.gnu.org/licenses/>.

package filters

import (
	"context"
	"fmt"
	"math/big"
	"math/rand"
	"reflect"
	"runtime"
	"testing"
	"time"

	"github.com/ethereum/go-ethereum"
	"github.com/ethereum/go-ethereum/common"
	"github.com/ethereum/go-ethereum/consensus/ethash"
	"github.com/ethereum/go-ethereum/core"
	"github.com/ethereum/go-ethereum/core/bloombits"
	"github.com/ethereum/go-ethereum/core/rawdb"
	"github.com/ethereum/go-ethereum/core/types"
	"github.com/ethereum/go-ethereum/ethdb"
	"github.com/ethereum/go-ethereum/event"
	"github.com/ethereum/go-ethereum/params"
	"github.com/ethereum/go-ethereum/rpc"
)

var (
	deadline = 5 * time.Minute
)

type testBackend struct {
	mux             *event.TypeMux
	db              ethdb.Database
	sections        uint64
	txFeed          event.Feed
	logsFeed        event.Feed
	rmLogsFeed      event.Feed
	pendingLogsFeed event.Feed
	chainFeed       event.Feed
}

func (b *testBackend) ChainDb() ethdb.Database {
	return b.db
}

func (b *testBackend) HeaderByNumber(ctx context.Context, blockNr rpc.BlockNumber) (*types.Header, error) {
	var (
		hash common.Hash
		num  uint64
	)
	if blockNr == rpc.LatestBlockNumber {
		hash = rawdb.ReadHeadBlockHash(b.db)
		number := rawdb.ReadHeaderNumber(b.db, hash)
		if number == nil {
			return nil, nil
		}
		num = *number
	} else {
		num = uint64(blockNr)
		hash = rawdb.ReadCanonicalHash(b.db, num)
	}
	return rawdb.ReadHeader(b.db, hash, num), nil
}

func (b *testBackend) HeaderByHash(ctx context.Context, hash common.Hash) (*types.Header, error) {
	number := rawdb.ReadHeaderNumber(b.db, hash)
	if number == nil {
		return nil, nil
	}
	return rawdb.ReadHeader(b.db, hash, *number), nil
}

func (b *testBackend) GetReceipts(ctx context.Context, hash common.Hash) (types.Receipts, error) {
	if number := rawdb.ReadHeaderNumber(b.db, hash); number != nil {
		return rawdb.ReadReceipts(b.db, hash, *number, params.TestChainConfig), nil
	}
	return nil, nil
}

func (b *testBackend) GetLogs(ctx context.Context, hash common.Hash) ([][]*types.Log, error) {
	number := rawdb.ReadHeaderNumber(b.db, hash)
	if number == nil {
		return nil, nil
	}
	receipts := rawdb.ReadReceipts(b.db, hash, *number, params.TestChainConfig)

	logs := make([][]*types.Log, len(receipts))
	for i, receipt := range receipts {
		logs[i] = receipt.Logs
	}
	return logs, nil
}

func (b *testBackend) SubscribeNewTxsEvent(ch chan<- core.NewTxsEvent) event.Subscription {
	return b.txFeed.Subscribe(ch)
}

func (b *testBackend) SubscribeRemovedLogsEvent(ch chan<- core.RemovedLogsEvent) event.Subscription {
	return b.rmLogsFeed.Subscribe(ch)
}

func (b *testBackend) SubscribeLogsEvent(ch chan<- []*types.Log) event.Subscription {
	return b.logsFeed.Subscribe(ch)
}

func (b *testBackend) SubscribePendingLogsEvent(ch chan<- []*types.Log) event.Subscription {
	return b.pendingLogsFeed.Subscribe(ch)
}

func (b *testBackend) SubscribeChainEvent(ch chan<- core.ChainEvent) event.Subscription {
	return b.chainFeed.Subscribe(ch)
}

func (b *testBackend) BloomStatus() (uint64, uint64) {
	return params.BloomBitsBlocks, b.sections
}

func (b *testBackend) ServiceFilter(ctx context.Context, session *bloombits.MatcherSession) {
	requests := make(chan chan *bloombits.Retrieval)

	go session.Multiplex(16, 0, requests)
	go func() {
		for {
			// Wait for a service request or a shutdown
			select {
			case <-ctx.Done():
				return

			case request := <-requests:
				task := <-request

				task.Bitsets = make([][]byte, len(task.Sections))
				for i, section := range task.Sections {
					if rand.Int()%4 != 0 { // Handle occasional missing deliveries
						head := rawdb.ReadCanonicalHash(b.db, (section+1)*params.BloomBitsBlocks-1)
						task.Bitsets[i], _ = rawdb.ReadBloomBits(b.db, task.Bit, section, head)
					}
				}
				request <- task
			}
		}
	}()
}

// TestBlockSubscription tests if a block subscription returns block hashes for posted chain events.
// It creates multiple subscriptions:
// - one at the start and should receive all posted chain events and a second (blockHashes)
// - one that is created after a cutoff moment and uninstalled after a second cutoff moment (blockHashes[cutoff1:cutoff2])
// - one that is created after the second cutoff moment (blockHashes[cutoff2:])
func TestBlockSubscription(t *testing.T) {
	t.Parallel()

	var (
		db          = rawdb.NewMemoryDatabase()
		backend     = &testBackend{db: db}
<<<<<<< HEAD
		api         = NewPublicFilterAPI(backend, false, deadline, false)
		genesis     = new(core.Genesis).MustCommit(db)
=======
		api         = NewPublicFilterAPI(backend, false, deadline)
		genesis     = (&core.Genesis{BaseFee: big.NewInt(params.InitialBaseFee)}).MustCommit(db)
>>>>>>> fb3a6528
		chain, _    = core.GenerateChain(params.TestChainConfig, genesis, ethash.NewFaker(), db, 10, func(i int, gen *core.BlockGen) {})
		chainEvents = []core.ChainEvent{}
	)

	for _, blk := range chain {
		chainEvents = append(chainEvents, core.ChainEvent{Hash: blk.Hash(), Block: blk})
	}

	chan0 := make(chan *types.Header)
	sub0 := api.events.SubscribeNewHeads(chan0)
	chan1 := make(chan *types.Header)
	sub1 := api.events.SubscribeNewHeads(chan1)

	go func() { // simulate client
		i1, i2 := 0, 0
		for i1 != len(chainEvents) || i2 != len(chainEvents) {
			select {
			case header := <-chan0:
				if chainEvents[i1].Hash != header.Hash() {
					t.Errorf("sub0 received invalid hash on index %d, want %x, got %x", i1, chainEvents[i1].Hash, header.Hash())
				}
				i1++
			case header := <-chan1:
				if chainEvents[i2].Hash != header.Hash() {
					t.Errorf("sub1 received invalid hash on index %d, want %x, got %x", i2, chainEvents[i2].Hash, header.Hash())
				}
				i2++
			}
		}

		sub0.Unsubscribe()
		sub1.Unsubscribe()
	}()

	time.Sleep(1 * time.Second)
	for _, e := range chainEvents {
		backend.chainFeed.Send(e)
	}

	<-sub0.Err()
	<-sub1.Err()
}

// TestPendingTxFilter tests whether pending tx filters retrieve all pending transactions that are posted to the event mux.
func TestPendingTxFilter(t *testing.T) {
	t.Parallel()

	var (
		db      = rawdb.NewMemoryDatabase()
		backend = &testBackend{db: db}
		api     = NewPublicFilterAPI(backend, false, deadline, false)

		transactions = []*types.Transaction{
			types.NewTransaction(0, common.HexToAddress("0xb794f5ea0ba39494ce83a213fffba74279579268"), new(big.Int), 0, new(big.Int), nil),
			types.NewTransaction(1, common.HexToAddress("0xb794f5ea0ba39494ce83a213fffba74279579268"), new(big.Int), 0, new(big.Int), nil),
			types.NewTransaction(2, common.HexToAddress("0xb794f5ea0ba39494ce83a213fffba74279579268"), new(big.Int), 0, new(big.Int), nil),
			types.NewTransaction(3, common.HexToAddress("0xb794f5ea0ba39494ce83a213fffba74279579268"), new(big.Int), 0, new(big.Int), nil),
			types.NewTransaction(4, common.HexToAddress("0xb794f5ea0ba39494ce83a213fffba74279579268"), new(big.Int), 0, new(big.Int), nil),
		}

		hashes []common.Hash
	)

	fid0 := api.NewPendingTransactionFilter()

	time.Sleep(1 * time.Second)
	backend.txFeed.Send(core.NewTxsEvent{Txs: transactions})

	timeout := time.Now().Add(1 * time.Second)
	for {
		results, err := api.GetFilterChanges(fid0)
		if err != nil {
			t.Fatalf("Unable to retrieve logs: %v", err)
		}

		h := results.([]common.Hash)
		hashes = append(hashes, h...)
		if len(hashes) >= len(transactions) {
			break
		}
		// check timeout
		if time.Now().After(timeout) {
			break
		}

		time.Sleep(100 * time.Millisecond)
	}

	if len(hashes) != len(transactions) {
		t.Errorf("invalid number of transactions, want %d transactions(s), got %d", len(transactions), len(hashes))
		return
	}
	for i := range hashes {
		if hashes[i] != transactions[i].Hash() {
			t.Errorf("hashes[%d] invalid, want %x, got %x", i, transactions[i].Hash(), hashes[i])
		}
	}
}

// TestLogFilterCreation test whether a given filter criteria makes sense.
// If not it must return an error.
func TestLogFilterCreation(t *testing.T) {
	var (
		db      = rawdb.NewMemoryDatabase()
		backend = &testBackend{db: db}
		api     = NewPublicFilterAPI(backend, false, deadline, false)

		testCases = []struct {
			crit    FilterCriteria
			success bool
		}{
			// defaults
			{FilterCriteria{}, true},
			// valid block number range
			{FilterCriteria{FromBlock: big.NewInt(1), ToBlock: big.NewInt(2)}, true},
			// "mined" block range to pending
			{FilterCriteria{FromBlock: big.NewInt(1), ToBlock: big.NewInt(rpc.LatestBlockNumber.Int64())}, true},
			// new mined and pending blocks
			{FilterCriteria{FromBlock: big.NewInt(rpc.LatestBlockNumber.Int64()), ToBlock: big.NewInt(rpc.PendingBlockNumber.Int64())}, true},
			// from block "higher" than to block
			{FilterCriteria{FromBlock: big.NewInt(2), ToBlock: big.NewInt(1)}, false},
			// from block "higher" than to block
			{FilterCriteria{FromBlock: big.NewInt(rpc.LatestBlockNumber.Int64()), ToBlock: big.NewInt(100)}, false},
			// from block "higher" than to block
			{FilterCriteria{FromBlock: big.NewInt(rpc.PendingBlockNumber.Int64()), ToBlock: big.NewInt(100)}, false},
			// from block "higher" than to block
			{FilterCriteria{FromBlock: big.NewInt(rpc.PendingBlockNumber.Int64()), ToBlock: big.NewInt(rpc.LatestBlockNumber.Int64())}, false},
		}
	)

	for i, test := range testCases {
		_, err := api.NewFilter(test.crit)
		if test.success && err != nil {
			t.Errorf("expected filter creation for case %d to success, got %v", i, err)
		}
		if !test.success && err == nil {
			t.Errorf("expected testcase %d to fail with an error", i)
		}
	}
}

// TestInvalidLogFilterCreation tests whether invalid filter log criteria results in an error
// when the filter is created.
func TestInvalidLogFilterCreation(t *testing.T) {
	t.Parallel()

	var (
		db      = rawdb.NewMemoryDatabase()
		backend = &testBackend{db: db}
		api     = NewPublicFilterAPI(backend, false, deadline, false)
	)

	// different situations where log filter creation should fail.
	// Reason: fromBlock > toBlock
	testCases := []FilterCriteria{
		0: {FromBlock: big.NewInt(rpc.PendingBlockNumber.Int64()), ToBlock: big.NewInt(rpc.LatestBlockNumber.Int64())},
		1: {FromBlock: big.NewInt(rpc.PendingBlockNumber.Int64()), ToBlock: big.NewInt(100)},
		2: {FromBlock: big.NewInt(rpc.LatestBlockNumber.Int64()), ToBlock: big.NewInt(100)},
	}

	for i, test := range testCases {
		if _, err := api.NewFilter(test); err == nil {
			t.Errorf("Expected NewFilter for case #%d to fail", i)
		}
	}
}

func TestInvalidGetLogsRequest(t *testing.T) {
	var (
		db        = rawdb.NewMemoryDatabase()
		backend   = &testBackend{db: db}
		api       = NewPublicFilterAPI(backend, false, deadline, false)
		blockHash = common.HexToHash("0x1111111111111111111111111111111111111111111111111111111111111111")
	)

	// Reason: Cannot specify both BlockHash and FromBlock/ToBlock)
	testCases := []FilterCriteria{
		0: {BlockHash: &blockHash, FromBlock: big.NewInt(100)},
		1: {BlockHash: &blockHash, ToBlock: big.NewInt(500)},
		2: {BlockHash: &blockHash, FromBlock: big.NewInt(rpc.LatestBlockNumber.Int64())},
	}

	for i, test := range testCases {
		if _, err := api.GetLogs(context.Background(), test); err == nil {
			t.Errorf("Expected Logs for case #%d to fail", i)
		}
	}
}

// TestLogFilter tests whether log filters match the correct logs that are posted to the event feed.
func TestLogFilter(t *testing.T) {
	t.Parallel()

	var (
		db      = rawdb.NewMemoryDatabase()
		backend = &testBackend{db: db}
		api     = NewPublicFilterAPI(backend, false, deadline, false)

		firstAddr      = common.HexToAddress("0x1111111111111111111111111111111111111111")
		secondAddr     = common.HexToAddress("0x2222222222222222222222222222222222222222")
		thirdAddress   = common.HexToAddress("0x3333333333333333333333333333333333333333")
		notUsedAddress = common.HexToAddress("0x9999999999999999999999999999999999999999")
		firstTopic     = common.HexToHash("0x1111111111111111111111111111111111111111111111111111111111111111")
		secondTopic    = common.HexToHash("0x2222222222222222222222222222222222222222222222222222222222222222")
		notUsedTopic   = common.HexToHash("0x9999999999999999999999999999999999999999999999999999999999999999")

		// posted twice, once as regular logs and once as pending logs.
		allLogs = []*types.Log{
			{Address: firstAddr},
			{Address: firstAddr, Topics: []common.Hash{firstTopic}, BlockNumber: 1},
			{Address: secondAddr, Topics: []common.Hash{firstTopic}, BlockNumber: 1},
			{Address: thirdAddress, Topics: []common.Hash{secondTopic}, BlockNumber: 2},
			{Address: thirdAddress, Topics: []common.Hash{secondTopic}, BlockNumber: 3},
		}

		expectedCase7  = []*types.Log{allLogs[3], allLogs[4], allLogs[0], allLogs[1], allLogs[2], allLogs[3], allLogs[4]}
		expectedCase11 = []*types.Log{allLogs[1], allLogs[2], allLogs[1], allLogs[2]}

		testCases = []struct {
			crit     FilterCriteria
			expected []*types.Log
			id       rpc.ID
		}{
			// match all
			0: {FilterCriteria{}, allLogs, ""},
			// match none due to no matching addresses
			1: {FilterCriteria{Addresses: []common.Address{{}, notUsedAddress}, Topics: [][]common.Hash{nil}}, []*types.Log{}, ""},
			// match logs based on addresses, ignore topics
			2: {FilterCriteria{Addresses: []common.Address{firstAddr}}, allLogs[:2], ""},
			// match none due to no matching topics (match with address)
			3: {FilterCriteria{Addresses: []common.Address{secondAddr}, Topics: [][]common.Hash{{notUsedTopic}}}, []*types.Log{}, ""},
			// match logs based on addresses and topics
			4: {FilterCriteria{Addresses: []common.Address{thirdAddress}, Topics: [][]common.Hash{{firstTopic, secondTopic}}}, allLogs[3:5], ""},
			// match logs based on multiple addresses and "or" topics
			5: {FilterCriteria{Addresses: []common.Address{secondAddr, thirdAddress}, Topics: [][]common.Hash{{firstTopic, secondTopic}}}, allLogs[2:5], ""},
			// logs in the pending block
			6: {FilterCriteria{Addresses: []common.Address{firstAddr}, FromBlock: big.NewInt(rpc.PendingBlockNumber.Int64()), ToBlock: big.NewInt(rpc.PendingBlockNumber.Int64())}, allLogs[:2], ""},
			// mined logs with block num >= 2 or pending logs
			7: {FilterCriteria{FromBlock: big.NewInt(2), ToBlock: big.NewInt(rpc.PendingBlockNumber.Int64())}, expectedCase7, ""},
			// all "mined" logs with block num >= 2
			8: {FilterCriteria{FromBlock: big.NewInt(2), ToBlock: big.NewInt(rpc.LatestBlockNumber.Int64())}, allLogs[3:], ""},
			// all "mined" logs
			9: {FilterCriteria{ToBlock: big.NewInt(rpc.LatestBlockNumber.Int64())}, allLogs, ""},
			// all "mined" logs with 1>= block num <=2 and topic secondTopic
			10: {FilterCriteria{FromBlock: big.NewInt(1), ToBlock: big.NewInt(2), Topics: [][]common.Hash{{secondTopic}}}, allLogs[3:4], ""},
			// all "mined" and pending logs with topic firstTopic
			11: {FilterCriteria{FromBlock: big.NewInt(rpc.LatestBlockNumber.Int64()), ToBlock: big.NewInt(rpc.PendingBlockNumber.Int64()), Topics: [][]common.Hash{{firstTopic}}}, expectedCase11, ""},
			// match all logs due to wildcard topic
			12: {FilterCriteria{Topics: [][]common.Hash{nil}}, allLogs[1:], ""},
		}
	)

	// create all filters
	for i := range testCases {
		testCases[i].id, _ = api.NewFilter(testCases[i].crit)
	}

	// raise events
	time.Sleep(1 * time.Second)
	if nsend := backend.logsFeed.Send(allLogs); nsend == 0 {
		t.Fatal("Logs event not delivered")
	}
	if nsend := backend.pendingLogsFeed.Send(allLogs); nsend == 0 {
		t.Fatal("Pending logs event not delivered")
	}

	for i, tt := range testCases {
		var fetched []*types.Log
		timeout := time.Now().Add(1 * time.Second)
		for { // fetch all expected logs
			results, err := api.GetFilterChanges(tt.id)
			if err != nil {
				t.Fatalf("Unable to fetch logs: %v", err)
			}

			fetched = append(fetched, results.([]*types.Log)...)
			if len(fetched) >= len(tt.expected) {
				break
			}
			// check timeout
			if time.Now().After(timeout) {
				break
			}

			time.Sleep(100 * time.Millisecond)
		}

		if len(fetched) != len(tt.expected) {
			t.Errorf("invalid number of logs for case %d, want %d log(s), got %d", i, len(tt.expected), len(fetched))
			return
		}

		for l := range fetched {
			if fetched[l].Removed {
				t.Errorf("expected log not to be removed for log %d in case %d", l, i)
			}
			if !reflect.DeepEqual(fetched[l], tt.expected[l]) {
				t.Errorf("invalid log on index %d for case %d", l, i)
			}
		}
	}
}

// TestPendingLogsSubscription tests if a subscription receives the correct pending logs that are posted to the event feed.
func TestPendingLogsSubscription(t *testing.T) {
	t.Parallel()

	var (
		db      = rawdb.NewMemoryDatabase()
		backend = &testBackend{db: db}
		api     = NewPublicFilterAPI(backend, false, deadline, false)

		firstAddr      = common.HexToAddress("0x1111111111111111111111111111111111111111")
		secondAddr     = common.HexToAddress("0x2222222222222222222222222222222222222222")
		thirdAddress   = common.HexToAddress("0x3333333333333333333333333333333333333333")
		notUsedAddress = common.HexToAddress("0x9999999999999999999999999999999999999999")
		firstTopic     = common.HexToHash("0x1111111111111111111111111111111111111111111111111111111111111111")
		secondTopic    = common.HexToHash("0x2222222222222222222222222222222222222222222222222222222222222222")
		thirdTopic     = common.HexToHash("0x3333333333333333333333333333333333333333333333333333333333333333")
		fourthTopic    = common.HexToHash("0x4444444444444444444444444444444444444444444444444444444444444444")
		notUsedTopic   = common.HexToHash("0x9999999999999999999999999999999999999999999999999999999999999999")

		allLogs = [][]*types.Log{
			{{Address: firstAddr, Topics: []common.Hash{}, BlockNumber: 0}},
			{{Address: firstAddr, Topics: []common.Hash{firstTopic}, BlockNumber: 1}},
			{{Address: secondAddr, Topics: []common.Hash{firstTopic}, BlockNumber: 2}},
			{{Address: thirdAddress, Topics: []common.Hash{secondTopic}, BlockNumber: 3}},
			{{Address: thirdAddress, Topics: []common.Hash{secondTopic}, BlockNumber: 4}},
			{
				{Address: thirdAddress, Topics: []common.Hash{firstTopic}, BlockNumber: 5},
				{Address: thirdAddress, Topics: []common.Hash{thirdTopic}, BlockNumber: 5},
				{Address: thirdAddress, Topics: []common.Hash{fourthTopic}, BlockNumber: 5},
				{Address: firstAddr, Topics: []common.Hash{firstTopic}, BlockNumber: 5},
			},
		}

		pendingBlockNumber = big.NewInt(rpc.PendingBlockNumber.Int64())

		testCases = []struct {
			crit     ethereum.FilterQuery
			expected []*types.Log
			c        chan []*types.Log
			sub      *Subscription
			err      chan error
		}{
			// match all
			{
				ethereum.FilterQuery{FromBlock: pendingBlockNumber, ToBlock: pendingBlockNumber},
				flattenLogs(allLogs),
				nil, nil, nil,
			},
			// match none due to no matching addresses
			{
				ethereum.FilterQuery{Addresses: []common.Address{{}, notUsedAddress}, Topics: [][]common.Hash{nil}, FromBlock: pendingBlockNumber, ToBlock: pendingBlockNumber},
				nil,
				nil, nil, nil,
			},
			// match logs based on addresses, ignore topics
			{
				ethereum.FilterQuery{Addresses: []common.Address{firstAddr}, FromBlock: pendingBlockNumber, ToBlock: pendingBlockNumber},
				append(flattenLogs(allLogs[:2]), allLogs[5][3]),
				nil, nil, nil,
			},
			// match none due to no matching topics (match with address)
			{
				ethereum.FilterQuery{Addresses: []common.Address{secondAddr}, Topics: [][]common.Hash{{notUsedTopic}}, FromBlock: pendingBlockNumber, ToBlock: pendingBlockNumber},
				nil,
				nil, nil, nil,
			},
			// match logs based on addresses and topics
			{
				ethereum.FilterQuery{Addresses: []common.Address{thirdAddress}, Topics: [][]common.Hash{{firstTopic, secondTopic}}, FromBlock: pendingBlockNumber, ToBlock: pendingBlockNumber},
				append(flattenLogs(allLogs[3:5]), allLogs[5][0]),
				nil, nil, nil,
			},
			// match logs based on multiple addresses and "or" topics
			{
				ethereum.FilterQuery{Addresses: []common.Address{secondAddr, thirdAddress}, Topics: [][]common.Hash{{firstTopic, secondTopic}}, FromBlock: pendingBlockNumber, ToBlock: pendingBlockNumber},
				append(flattenLogs(allLogs[2:5]), allLogs[5][0]),
				nil, nil, nil,
			},
			// multiple pending logs, should match only 2 topics from the logs in block 5
			{
				ethereum.FilterQuery{Addresses: []common.Address{thirdAddress}, Topics: [][]common.Hash{{firstTopic, fourthTopic}}, FromBlock: pendingBlockNumber, ToBlock: pendingBlockNumber},
				[]*types.Log{allLogs[5][0], allLogs[5][2]},
				nil, nil, nil,
			},
			// match none due to only matching new mined logs
			{
				ethereum.FilterQuery{},
				nil,
				nil, nil, nil,
			},
			// match none due to only matching mined logs within a specific block range
			{
				ethereum.FilterQuery{FromBlock: big.NewInt(1), ToBlock: big.NewInt(2)},
				nil,
				nil, nil, nil,
			},
			// match all due to matching mined and pending logs
			{
				ethereum.FilterQuery{FromBlock: big.NewInt(rpc.LatestBlockNumber.Int64()), ToBlock: big.NewInt(rpc.PendingBlockNumber.Int64())},
				flattenLogs(allLogs),
				nil, nil, nil,
			},
			// match none due to matching logs from a specific block number to new mined blocks
			{
				ethereum.FilterQuery{FromBlock: big.NewInt(1), ToBlock: big.NewInt(rpc.LatestBlockNumber.Int64())},
				nil,
				nil, nil, nil,
			},
		}
	)

	// create all subscriptions, this ensures all subscriptions are created before the events are posted.
	// on slow machines this could otherwise lead to missing events when the subscription is created after
	// (some) events are posted.
	for i := range testCases {
		testCases[i].c = make(chan []*types.Log)
		testCases[i].err = make(chan error)

		var err error
		testCases[i].sub, err = api.events.SubscribeLogs(testCases[i].crit, testCases[i].c)
		if err != nil {
			t.Fatalf("SubscribeLogs %d failed: %v\n", i, err)
		}
	}

	for n, test := range testCases {
		i := n
		tt := test
		go func() {
			defer tt.sub.Unsubscribe()

			var fetched []*types.Log

			timeout := time.After(1 * time.Second)
		fetchLoop:
			for {
				select {
				case logs := <-tt.c:
					// Do not break early if we've fetched greater, or equal,
					// to the number of logs expected. This ensures we do not
					// deadlock the filter system because it will do a blocking
					// send on this channel if another log arrives.
					fetched = append(fetched, logs...)
				case <-timeout:
					break fetchLoop
				}
			}

			if len(fetched) != len(tt.expected) {
				tt.err <- fmt.Errorf("invalid number of logs for case %d, want %d log(s), got %d", i, len(tt.expected), len(fetched))
				return
			}

			for l := range fetched {
				if fetched[l].Removed {
					tt.err <- fmt.Errorf("expected log not to be removed for log %d in case %d", l, i)
					return
				}
				if !reflect.DeepEqual(fetched[l], tt.expected[l]) {
					tt.err <- fmt.Errorf("invalid log on index %d for case %d\n", l, i)
					return
				}
			}
			tt.err <- nil
		}()
	}

	// raise events
	for _, ev := range allLogs {
		backend.pendingLogsFeed.Send(ev)
	}

	for i := range testCases {
		err := <-testCases[i].err
		if err != nil {
			t.Fatalf("test %d failed: %v", i, err)
		}
		<-testCases[i].sub.Err()
	}
}

// TestPendingTxFilterDeadlock tests if the event loop hangs when pending
// txes arrive at the same time that one of multiple filters is timing out.
// Please refer to #22131 for more details.
func TestPendingTxFilterDeadlock(t *testing.T) {
	t.Parallel()
	timeout := 100 * time.Millisecond

	var (
		db      = rawdb.NewMemoryDatabase()
		backend = &testBackend{db: db}
		api     = NewPublicFilterAPI(backend, false, timeout, false)
		done    = make(chan struct{})
	)

	go func() {
		// Bombard feed with txes until signal was received to stop
		i := uint64(0)
		for {
			select {
			case <-done:
				return
			default:
			}

			tx := types.NewTransaction(i, common.HexToAddress("0xb794f5ea0ba39494ce83a213fffba74279579268"), new(big.Int), 0, new(big.Int), nil)
			backend.txFeed.Send(core.NewTxsEvent{Txs: []*types.Transaction{tx}})
			i++
		}
	}()

	// Create a bunch of filters that will
	// timeout either in 100ms or 200ms
	fids := make([]rpc.ID, 20)
	for i := 0; i < len(fids); i++ {
		fid := api.NewPendingTransactionFilter()
		fids[i] = fid
		// Wait for at least one tx to arrive in filter
		for {
			hashes, err := api.GetFilterChanges(fid)
			if err != nil {
				t.Fatalf("Filter should exist: %v\n", err)
			}
			if len(hashes.([]common.Hash)) > 0 {
				break
			}
			runtime.Gosched()
		}
	}

	// Wait until filters have timed out
	time.Sleep(3 * timeout)

	// If tx loop doesn't consume `done` after a second
	// it's hanging.
	select {
	case done <- struct{}{}:
		// Check that all filters have been uninstalled
		for _, fid := range fids {
			if _, err := api.GetFilterChanges(fid); err == nil {
				t.Errorf("Filter %s should have been uninstalled\n", fid)
			}
		}
	case <-time.After(1 * time.Second):
		t.Error("Tx sending loop hangs")
	}
}

func flattenLogs(pl [][]*types.Log) []*types.Log {
	var logs []*types.Log
	for _, l := range pl {
		logs = append(logs, l...)
	}
	return logs
}<|MERGE_RESOLUTION|>--- conflicted
+++ resolved
@@ -168,13 +168,8 @@
 	var (
 		db          = rawdb.NewMemoryDatabase()
 		backend     = &testBackend{db: db}
-<<<<<<< HEAD
-		api         = NewPublicFilterAPI(backend, false, deadline, false)
-		genesis     = new(core.Genesis).MustCommit(db)
-=======
-		api         = NewPublicFilterAPI(backend, false, deadline)
+		api         = NewPublicFilterAPI(backend, false, deadline，false)
 		genesis     = (&core.Genesis{BaseFee: big.NewInt(params.InitialBaseFee)}).MustCommit(db)
->>>>>>> fb3a6528
 		chain, _    = core.GenerateChain(params.TestChainConfig, genesis, ethash.NewFaker(), db, 10, func(i int, gen *core.BlockGen) {})
 		chainEvents = []core.ChainEvent{}
 	)
