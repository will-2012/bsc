// Copyright 2021 The go-ethereum Authors
// This file is part of the go-ethereum library.
//
// The go-ethereum library is free software: you can redistribute it and/or modify
// it under the terms of the GNU Lesser General Public License as published by
// the Free Software Foundation, either version 3 of the License, or
// (at your option) any later version.
//
// The go-ethereum library is distributed in the hope that it will be useful,
// but WITHOUT ANY WARRANTY; without even the implied warranty of
// MERCHANTABILITY or FITNESS FOR A PARTICULAR PURPOSE. See the
// GNU Lesser General Public License for more details.
//
// You should have received a copy of the GNU Lesser General Public License
// along with the go-ethereum library. If not, see <http://www.gnu.org/licenses/>.

package eth

import (
	"encoding/json"
	"errors"
	"fmt"

	"github.com/ethereum/go-ethereum/common"
	"github.com/ethereum/go-ethereum/core"
	"github.com/ethereum/go-ethereum/core/types"
	"github.com/ethereum/go-ethereum/log"
	"github.com/ethereum/go-ethereum/rlp"
	"github.com/ethereum/go-ethereum/trie"
)

func handleGetBlockHeaders(backend Backend, msg Decoder, peer *Peer) error {
	// Decode the complex header query
	var query GetBlockHeadersPacket
	if err := msg.Decode(&query); err != nil {
		return fmt.Errorf("%w: message %v: %v", errDecode, msg, err)
	}
	response := ServiceGetBlockHeadersQuery(backend.Chain(), query.GetBlockHeadersRequest, peer)
	return peer.ReplyBlockHeadersRLP(query.RequestId, response)
}

// ServiceGetBlockHeadersQuery assembles the response to a header query. It is
// exposed to allow external packages to test protocol behavior.
func ServiceGetBlockHeadersQuery(chain *core.BlockChain, query *GetBlockHeadersRequest, peer *Peer) []rlp.RawValue {
	if query.Amount == 0 {
		return nil
	}
	if query.Skip == 0 {
		// The fast path: when the request is for a contiguous segment of headers.
		return serviceContiguousBlockHeaderQuery(chain, query)
	} else {
		return serviceNonContiguousBlockHeaderQuery(chain, query, peer)
	}
}

func serviceNonContiguousBlockHeaderQuery(chain *core.BlockChain, query *GetBlockHeadersRequest, peer *Peer) []rlp.RawValue {
	hashMode := query.Origin.Hash != (common.Hash{})
	first := true
	maxNonCanonical := uint64(100)

	// Gather headers until the fetch or network limits is reached
	var (
		bytes   common.StorageSize
		headers []rlp.RawValue
		unknown bool
		lookups int
	)
	for !unknown && len(headers) < int(query.Amount) && bytes < softResponseLimit &&
		len(headers) < maxHeadersServe && lookups < 2*maxHeadersServe {
		lookups++
		// Retrieve the next header satisfying the query
		var origin *types.Header
		if hashMode {
			if first {
				first = false
				origin = chain.GetHeaderByHash(query.Origin.Hash)
				if origin != nil {
					query.Origin.Number = origin.Number.Uint64()
				}
			} else {
				origin = chain.GetHeader(query.Origin.Hash, query.Origin.Number)
			}
		} else {
			origin = chain.GetHeaderByNumber(query.Origin.Number)
		}
		if origin == nil {
			break
		}
		if rlpData, err := rlp.EncodeToBytes(origin); err != nil {
			log.Crit("Unable to encode our own headers", "err", err)
		} else {
			headers = append(headers, rlp.RawValue(rlpData))
			bytes += common.StorageSize(len(rlpData))
		}
		// Advance to the next header of the query
		switch {
		case hashMode && query.Reverse:
			// Hash based traversal towards the genesis block
			ancestor := query.Skip + 1
			if ancestor == 0 {
				unknown = true
			} else {
				query.Origin.Hash, query.Origin.Number = chain.GetAncestor(query.Origin.Hash, query.Origin.Number, ancestor, &maxNonCanonical)
				unknown = (query.Origin.Hash == common.Hash{})
			}
		case hashMode && !query.Reverse:
			// Hash based traversal towards the leaf block
			var (
				current = origin.Number.Uint64()
				next    = current + query.Skip + 1
			)
			if next <= current {
				infos, _ := json.MarshalIndent(peer.Peer.Info(), "", "  ")
				peer.Log().Warn("GetBlockHeaders skip overflow attack", "current", current, "skip", query.Skip, "next", next, "attacker", infos)
				unknown = true
			} else {
				if header := chain.GetHeaderByNumber(next); header != nil {
					nextHash := header.Hash()
					expOldHash, _ := chain.GetAncestor(nextHash, next, query.Skip+1, &maxNonCanonical)
					if expOldHash == query.Origin.Hash {
						query.Origin.Hash, query.Origin.Number = nextHash, next
					} else {
						unknown = true
					}
				} else {
					unknown = true
				}
			}
		case query.Reverse:
			// Number based traversal towards the genesis block
			if query.Origin.Number >= query.Skip+1 {
				query.Origin.Number -= query.Skip + 1
			} else {
				unknown = true
			}

		case !query.Reverse:
			// Number based traversal towards the leaf block
			query.Origin.Number += query.Skip + 1
		}
	}
	return headers
}

func serviceContiguousBlockHeaderQuery(chain *core.BlockChain, query *GetBlockHeadersRequest) []rlp.RawValue {
	count := query.Amount
	if count > maxHeadersServe {
		count = maxHeadersServe
	}
	if query.Origin.Hash == (common.Hash{}) {
		// Number mode, just return the canon chain segment. The backend
		// delivers in [N, N-1, N-2..] descending order, so we need to
		// accommodate for that.
		from := query.Origin.Number
		if !query.Reverse {
			from = from + count - 1
		}
		headers := chain.GetHeadersFrom(from, count)
		if !query.Reverse {
			for i, j := 0, len(headers)-1; i < j; i, j = i+1, j-1 {
				headers[i], headers[j] = headers[j], headers[i]
			}
		}
		return headers
	}
	// Hash mode.
	var (
		headers []rlp.RawValue
		hash    = query.Origin.Hash
		header  = chain.GetHeaderByHash(hash)
	)
	if header != nil {
		rlpData, _ := rlp.EncodeToBytes(header)
		headers = append(headers, rlpData)
	} else {
		// We don't even have the origin header
		return headers
	}
	num := header.Number.Uint64()
	if !query.Reverse {
		// Theoretically, we are tasked to deliver header by hash H, and onwards.
		// However, if H is not canon, we will be unable to deliver any descendants of
		// H.
		if canonHash := chain.GetCanonicalHash(num); canonHash != hash {
			// Not canon, we can't deliver descendants
			return headers
		}
		descendants := chain.GetHeadersFrom(num+count-1, count-1)
		for i, j := 0, len(descendants)-1; i < j; i, j = i+1, j-1 {
			descendants[i], descendants[j] = descendants[j], descendants[i]
		}
		headers = append(headers, descendants...)
		return headers
	}
	{ // Last mode: deliver ancestors of H
		for i := uint64(1); i < count; i++ {
			header = chain.GetHeaderByHash(header.ParentHash)
			if header == nil {
				break
			}
			rlpData, _ := rlp.EncodeToBytes(header)
			headers = append(headers, rlpData)
		}
		return headers
	}
}

func handleGetBlockBodies(backend Backend, msg Decoder, peer *Peer) error {
	// Decode the block body retrieval message
	var query GetBlockBodiesPacket
	if err := msg.Decode(&query); err != nil {
		return fmt.Errorf("%w: message %v: %v", errDecode, msg, err)
	}
	response := ServiceGetBlockBodiesQuery(backend.Chain(), query.GetBlockBodiesRequest)
	return peer.ReplyBlockBodiesRLP(query.RequestId, response)
}

// ServiceGetBlockBodiesQuery assembles the response to a body query. It is
// exposed to allow external packages to test protocol behavior.
func ServiceGetBlockBodiesQuery(chain *core.BlockChain, query GetBlockBodiesRequest) []rlp.RawValue {
	// Gather blocks until the fetch or network limits is reached
	var (
		bytes  int
		bodies []rlp.RawValue
	)
	for lookups, hash := range query {
		if bytes >= softResponseLimit || len(bodies) >= maxBodiesServe ||
			lookups >= 2*maxBodiesServe {
			break
		}
		body := chain.GetBody(hash)
		if body == nil {
			continue
		}
		sidecars := chain.GetSidecarsByHash(hash)
		bodyWithSidecars := &BlockBody{
			Transactions: body.Transactions,
			Uncles:       body.Uncles,
			Withdrawals:  body.Withdrawals,
			Sidecars:     sidecars,
		}
		enc, err := rlp.EncodeToBytes(bodyWithSidecars)
		if err != nil {
			log.Error("block body encode err", "hash", hash, "err", err)
			continue
		}
		bodies = append(bodies, enc)
		bytes += len(enc)
	}
	return bodies
}

func handleGetReceipts(backend Backend, msg Decoder, peer *Peer) error {
	// Decode the block receipts retrieval message
	var query GetReceiptsPacket
	if err := msg.Decode(&query); err != nil {
		return fmt.Errorf("%w: message %v: %v", errDecode, msg, err)
	}
	response := ServiceGetReceiptsQuery(backend.Chain(), query.GetReceiptsRequest)
	return peer.ReplyReceiptsRLP(query.RequestId, response)
}

// ServiceGetReceiptsQuery assembles the response to a receipt query. It is
// exposed to allow external packages to test protocol behavior.
func ServiceGetReceiptsQuery(chain *core.BlockChain, query GetReceiptsRequest) []rlp.RawValue {
	// Gather state data until the fetch or network limits is reached
	var (
		bytes    int
		receipts []rlp.RawValue
	)
	for lookups, hash := range query {
		if bytes >= softResponseLimit || len(receipts) >= maxReceiptsServe ||
			lookups >= 2*maxReceiptsServe {
			break
		}
		// Retrieve the requested block's receipts
		results := chain.GetReceiptsByHash(hash)
		if results == nil {
			if header := chain.GetHeaderByHash(hash); header == nil || header.ReceiptHash != types.EmptyRootHash {
				continue
			}
		}
		// If known, encode and queue for response packet
		if encoded, err := rlp.EncodeToBytes(results); err != nil {
			log.Error("Failed to encode receipt", "err", err)
		} else {
			receipts = append(receipts, encoded)
			bytes += len(encoded)
		}
	}
	return receipts
}

func handleNewBlockhashes(backend Backend, msg Decoder, peer *Peer) error {
	return errors.New("block announcements disallowed") // We dropped support for non-merge networks
}

func handleNewBlock(backend Backend, msg Decoder, peer *Peer) error {
<<<<<<< HEAD
	// Retrieve and decode the propagated block
	ann := new(NewBlockPacket)
	if err := msg.Decode(ann); err != nil {
		return fmt.Errorf("%w: message %v: %v", errDecode, msg, err)
	}

	// Now that we have our packet, perform operations using the interface methods
	if err := ann.sanityCheck(); err != nil {
		return err
	}

	if hash := types.CalcUncleHash(ann.Block.Uncles()); hash != ann.Block.UncleHash() {
		log.Warn("Propagated block has invalid uncles", "have", hash, "exp", ann.Block.UncleHash())
		return nil // TODO(karalabe): return error eventually, but wait a few releases
	}
	if hash := types.DeriveSha(ann.Block.Transactions(), trie.NewStackTrie(nil)); hash != ann.Block.TxHash() {
		log.Warn("Propagated block has invalid body", "have", hash, "exp", ann.Block.TxHash())
		return nil // TODO(karalabe): return error eventually, but wait a few releases
	}
	ann.Block.ReceivedAt = msg.Time()
	ann.Block.ReceivedFrom = peer

	// Mark the peer as owning the block
	peer.markBlock(ann.Block.Hash())

	return backend.Handle(peer, ann)
=======
	return errors.New("block broadcasts disallowed") // We dropped support for non-merge networks
>>>>>>> f3c696fa
}

func handleBlockHeaders(backend Backend, msg Decoder, peer *Peer) error {
	// A batch of headers arrived to one of our previous requests
	res := new(BlockHeadersPacket)
	if err := msg.Decode(res); err != nil {
		return fmt.Errorf("%w: message %v: %v", errDecode, msg, err)
	}
	metadata := func() interface{} {
		hashes := make([]common.Hash, len(res.BlockHeadersRequest))
		for i, header := range res.BlockHeadersRequest {
			hashes[i] = header.Hash()
		}
		return hashes
	}
	return peer.dispatchResponse(&Response{
		id:   res.RequestId,
		code: BlockHeadersMsg,
		Res:  &res.BlockHeadersRequest,
	}, metadata)
}

func handleBlockBodies(backend Backend, msg Decoder, peer *Peer) error {
	// A batch of block bodies arrived to one of our previous requests
	res := new(BlockBodiesPacket)
	if err := msg.Decode(res); err != nil {
		return fmt.Errorf("%w: message %v: %v", errDecode, msg, err)
	}
	metadata := func() interface{} {
		var (
			txsHashes        = make([]common.Hash, len(res.BlockBodiesResponse))
			uncleHashes      = make([]common.Hash, len(res.BlockBodiesResponse))
			withdrawalHashes = make([]common.Hash, len(res.BlockBodiesResponse))
			requestsHashes   = make([]common.Hash, len(res.BlockBodiesResponse))
		)
		hasher := trie.NewStackTrie(nil)
		for i, body := range res.BlockBodiesResponse {
			txsHashes[i] = types.DeriveSha(types.Transactions(body.Transactions), hasher)
			uncleHashes[i] = types.CalcUncleHash(body.Uncles)
			if body.Withdrawals != nil {
				withdrawalHashes[i] = types.DeriveSha(types.Withdrawals(body.Withdrawals), hasher)
			}
			if body.Requests != nil {
				requestsHashes[i] = types.DeriveSha(types.Requests(body.Requests), hasher)
			}
		}
		return [][]common.Hash{txsHashes, uncleHashes, withdrawalHashes, requestsHashes}
	}
	return peer.dispatchResponse(&Response{
		id:   res.RequestId,
		code: BlockBodiesMsg,
		Res:  &res.BlockBodiesResponse,
	}, metadata)
}

func handleReceipts(backend Backend, msg Decoder, peer *Peer) error {
	// A batch of receipts arrived to one of our previous requests
	res := new(ReceiptsPacket)
	if err := msg.Decode(res); err != nil {
		return fmt.Errorf("%w: message %v: %v", errDecode, msg, err)
	}
	metadata := func() interface{} {
		hasher := trie.NewStackTrie(nil)
		hashes := make([]common.Hash, len(res.ReceiptsResponse))
		for i, receipt := range res.ReceiptsResponse {
			hashes[i] = types.DeriveSha(types.Receipts(receipt), hasher)
		}
		return hashes
	}
	return peer.dispatchResponse(&Response{
		id:   res.RequestId,
		code: ReceiptsMsg,
		Res:  &res.ReceiptsResponse,
	}, metadata)
}

func handleNewPooledTransactionHashes(backend Backend, msg Decoder, peer *Peer) error {
	// New transaction announcement arrived, make sure we have
	// a valid and fresh chain to handle them
	if !backend.AcceptTxs() {
		return nil
	}
	ann := new(NewPooledTransactionHashesPacket)
	if err := msg.Decode(ann); err != nil {
		return fmt.Errorf("%w: message %v: %v", errDecode, msg, err)
	}
	if len(ann.Hashes) != len(ann.Types) || len(ann.Hashes) != len(ann.Sizes) {
		return fmt.Errorf("%w: message %v: invalid len of fields: %v %v %v", errDecode, msg, len(ann.Hashes), len(ann.Types), len(ann.Sizes))
	}
	// Schedule all the unknown hashes for retrieval
	for _, hash := range ann.Hashes {
		peer.markTransaction(hash)
	}
	return backend.Handle(peer, ann)
}

func handleGetPooledTransactions(backend Backend, msg Decoder, peer *Peer) error {
	// Decode the pooled transactions retrieval message
	var query GetPooledTransactionsPacket
	if err := msg.Decode(&query); err != nil {
		return fmt.Errorf("%w: message %v: %v", errDecode, msg, err)
	}
	hashes, txs := answerGetPooledTransactions(backend, query.GetPooledTransactionsRequest)
	return peer.ReplyPooledTransactionsRLP(query.RequestId, hashes, txs)
}

func answerGetPooledTransactions(backend Backend, query GetPooledTransactionsRequest) ([]common.Hash, []rlp.RawValue) {
	// Gather transactions until the fetch or network limits is reached
	var (
		bytes  int
		hashes []common.Hash
		txs    []rlp.RawValue
	)
	for _, hash := range query {
		if bytes >= softResponseLimit {
			break
		}
		// Retrieve the requested transaction, skipping if unknown to us
		tx := backend.TxPool().Get(hash)
		if tx == nil {
			continue
		}
		// If known, encode and queue for response packet
		if encoded, err := rlp.EncodeToBytes(tx); err != nil {
			log.Error("Failed to encode transaction", "err", err)
		} else {
			hashes = append(hashes, hash)
			txs = append(txs, encoded)
			bytes += len(encoded)
		}
	}
	return hashes, txs
}

func handleTransactions(backend Backend, msg Decoder, peer *Peer) error {
	// Transactions arrived, make sure we have a valid and fresh chain to handle them
	if !backend.AcceptTxs() {
		return nil
	}
	// Transactions can be processed, parse all of them and deliver to the pool
	var txs TransactionsPacket
	if err := msg.Decode(&txs); err != nil {
		return fmt.Errorf("%w: message %v: %v", errDecode, msg, err)
	}
	for i, tx := range txs {
		// Validate and mark the remote transaction
		if tx == nil {
			return fmt.Errorf("%w: transaction %d is nil", errDecode, i)
		}
		peer.markTransaction(tx.Hash())
	}
	return backend.Handle(peer, &txs)
}

func handlePooledTransactions(backend Backend, msg Decoder, peer *Peer) error {
	// Transactions arrived, make sure we have a valid and fresh chain to handle them
	if !backend.AcceptTxs() {
		return nil
	}
	// Transactions can be processed, parse all of them and deliver to the pool
	var txs PooledTransactionsPacket
	if err := msg.Decode(&txs); err != nil {
		return fmt.Errorf("%w: message %v: %v", errDecode, msg, err)
	}
	for i, tx := range txs.PooledTransactionsResponse {
		// Validate and mark the remote transaction
		if tx == nil {
			return fmt.Errorf("%w: transaction %d is nil", errDecode, i)
		}
		peer.markTransaction(tx.Hash())
	}
	requestTracker.Fulfil(peer.id, peer.version, PooledTransactionsMsg, txs.RequestId)

	return backend.Handle(peer, &txs.PooledTransactionsResponse)
}<|MERGE_RESOLUTION|>--- conflicted
+++ resolved
@@ -18,7 +18,6 @@
 
 import (
 	"encoding/json"
-	"errors"
 	"fmt"
 
 	"github.com/ethereum/go-ethereum/common"
@@ -292,11 +291,20 @@
 }
 
 func handleNewBlockhashes(backend Backend, msg Decoder, peer *Peer) error {
-	return errors.New("block announcements disallowed") // We dropped support for non-merge networks
+	// A batch of new block announcements just arrived
+	ann := new(NewBlockHashesPacket)
+	if err := msg.Decode(ann); err != nil {
+		return fmt.Errorf("%w: message %v: %v", errDecode, msg, err)
+	}
+	// Mark the hashes as present at the remote node
+	for _, block := range *ann {
+		peer.markBlock(block.Hash)
+	}
+	// Deliver them all to the backend for queuing
+	return backend.Handle(peer, ann)
 }
 
 func handleNewBlock(backend Backend, msg Decoder, peer *Peer) error {
-<<<<<<< HEAD
 	// Retrieve and decode the propagated block
 	ann := new(NewBlockPacket)
 	if err := msg.Decode(ann); err != nil {
@@ -323,9 +331,6 @@
 	peer.markBlock(ann.Block.Hash())
 
 	return backend.Handle(peer, ann)
-=======
-	return errors.New("block broadcasts disallowed") // We dropped support for non-merge networks
->>>>>>> f3c696fa
 }
 
 func handleBlockHeaders(backend Backend, msg Decoder, peer *Peer) error {
