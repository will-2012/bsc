// Copyright 2016 The go-ethereum Authors
// This file is part of the go-ethereum library.
//
// The go-ethereum library is free software: you can redistribute it and/or modify
// it under the terms of the GNU Lesser General Public License as published by
// the Free Software Foundation, either version 3 of the License, or
// (at your option) any later version.
//
// The go-ethereum library is distributed in the hope that it will be useful,
// but WITHOUT ANY WARRANTY; without even the implied warranty of
// MERCHANTABILITY or FITNESS FOR A PARTICULAR PURPOSE. See the
// GNU Lesser General Public License for more details.
//
// You should have received a copy of the GNU Lesser General Public License
// along with the go-ethereum library. If not, see <http://www.gnu.org/licenses/>.

package ethclient_test

import (
	"context"
	"errors"
	"fmt"
	"math/big"
	"reflect"
	"testing"
	"time"

	"github.com/ethereum/go-ethereum"
	"github.com/ethereum/go-ethereum/accounts/abi"
	"github.com/ethereum/go-ethereum/common"
	"github.com/ethereum/go-ethereum/consensus/ethash"
	"github.com/ethereum/go-ethereum/core"
	"github.com/ethereum/go-ethereum/core/rawdb"
	"github.com/ethereum/go-ethereum/core/types"
	"github.com/ethereum/go-ethereum/core/vm"
	"github.com/ethereum/go-ethereum/crypto"
	"github.com/ethereum/go-ethereum/eth"
	"github.com/ethereum/go-ethereum/eth/ethconfig"
	"github.com/ethereum/go-ethereum/ethclient"
	"github.com/ethereum/go-ethereum/node"
	"github.com/ethereum/go-ethereum/params"
	"github.com/ethereum/go-ethereum/rlp"
	"github.com/ethereum/go-ethereum/rpc"
	"github.com/ethereum/go-ethereum/triedb"
)

// Verify that Client implements the ethereum interfaces.
var (
	_ = ethereum.ChainReader(&ethclient.Client{})
	_ = ethereum.TransactionReader(&ethclient.Client{})
	_ = ethereum.ChainStateReader(&ethclient.Client{})
	_ = ethereum.ChainSyncReader(&ethclient.Client{})
	_ = ethereum.ContractCaller(&ethclient.Client{})
	_ = ethereum.GasEstimator(&ethclient.Client{})
	_ = ethereum.GasPricer(&ethclient.Client{})
	_ = ethereum.LogFilterer(&ethclient.Client{})
	_ = ethereum.PendingStateReader(&ethclient.Client{})
	// _ = ethereum.PendingStateEventer(&ethclient.Client{})
	_ = ethereum.PendingContractCaller(&ethclient.Client{})
)

var (
<<<<<<< HEAD
	testKey, _   = crypto.HexToECDSA("b71c71a67e1177ad4e901695e1b4b9ee17ae16c6668d313eac2f96dbcda3f291")
	testAddr     = crypto.PubkeyToAddress(testKey.PublicKey)
	testBalance  = big.NewInt(2e18)
	testGasPrice = big.NewInt(3e9) // 3Gwei
	testBlockNum = 128
	testBlocks   = []testBlockParam{
		{
			blockNr: 1,
			txs: []testTransactionParam{
				{
					to:       common.Address{0x10},
					value:    big.NewInt(0),
					gasPrice: testGasPrice,
					data:     nil,
				},
				{
					to:       common.Address{0x11},
					value:    big.NewInt(0),
					gasPrice: testGasPrice,
					data:     nil,
				},
			},
		},
		{
			// This txs params also used to default block.
			blockNr: 10,
			txs:     []testTransactionParam{},
		},
		{
			blockNr: 11,
			txs: []testTransactionParam{
				{
					to:       common.Address{0x01},
					value:    big.NewInt(1),
					gasPrice: big.NewInt(params.InitialBaseFee),
					data:     nil,
				},
			},
		},
		{
			blockNr: 12,
			txs: []testTransactionParam{
				{
					to:       common.Address{0x01},
					value:    big.NewInt(1),
					gasPrice: big.NewInt(params.InitialBaseFee),
					data:     nil,
				},
				{
					to:       common.Address{0x02},
					value:    big.NewInt(2),
					gasPrice: big.NewInt(params.InitialBaseFee),
					data:     nil,
				},
			},
		},
		{
			blockNr: 13,
			txs: []testTransactionParam{
				{
					to:       common.Address{0x01},
					value:    big.NewInt(1),
					gasPrice: big.NewInt(params.InitialBaseFee),
					data:     nil,
				},
				{
					to:       common.Address{0x02},
					value:    big.NewInt(2),
					gasPrice: big.NewInt(params.InitialBaseFee),
					data:     nil,
				},
				{
					to:       common.Address{0x03},
					value:    big.NewInt(3),
					gasPrice: big.NewInt(params.InitialBaseFee),
					data:     nil,
				},
			},
		},
	}
=======
	testKey, _         = crypto.HexToECDSA("b71c71a67e1177ad4e901695e1b4b9ee17ae16c6668d313eac2f96dbcda3f291")
	testAddr           = crypto.PubkeyToAddress(testKey.PublicKey)
	testBalance        = big.NewInt(2e15)
	revertContractAddr = common.HexToAddress("290f1b36649a61e369c6276f6d29463335b4400c")
	revertCode         = common.FromHex("7f08c379a0000000000000000000000000000000000000000000000000000000006000526020600452600a6024527f75736572206572726f7200000000000000000000000000000000000000000000604452604e6000fd")
>>>>>>> c64cf28f
)

var genesis = &core.Genesis{
	Config: params.AllEthashProtocolChanges,
	Alloc: types.GenesisAlloc{
		testAddr:           {Balance: testBalance},
		revertContractAddr: {Code: revertCode},
	},
	ExtraData: []byte("test genesis"),
	Timestamp: 9000,
	BaseFee:   big.NewInt(params.InitialBaseFeeForBSC),
}

var testTx1 = types.MustSignNewTx(testKey, types.LatestSigner(genesis.Config), &types.LegacyTx{
	Nonce:    254,
	Value:    big.NewInt(12),
	GasPrice: testGasPrice,
	Gas:      params.TxGas,
	To:       &common.Address{2},
})

var testTx2 = types.MustSignNewTx(testKey, types.LatestSigner(genesis.Config), &types.LegacyTx{
	Nonce:    255,
	Value:    big.NewInt(8),
	GasPrice: testGasPrice,
	Gas:      params.TxGas,
	To:       &common.Address{2},
})

<<<<<<< HEAD
type testTransactionParam struct {
	to       common.Address
	value    *big.Int
	gasPrice *big.Int
	data     []byte
}

type testBlockParam struct {
	blockNr int
	txs     []testTransactionParam
}

func newTestBackend(t *testing.T) (*node.Node, []*types.Block) {
=======
func newTestBackend(config *node.Config) (*node.Node, []*types.Block, error) {
>>>>>>> c64cf28f
	// Generate test chain.
	blocks := generateTestChain()

	// Create node
	if config == nil {
		config = new(node.Config)
	}
	n, err := node.New(config)
	if err != nil {
		return nil, nil, fmt.Errorf("can't create new node: %v", err)
	}
	// Create Ethereum Service
<<<<<<< HEAD
	config := &ethconfig.Config{Genesis: genesis, RPCGasCap: 1000000}
	config.SnapshotCache = 256
	config.TriesInMemory = 128
	ethservice, err := eth.New(n, config)
=======
	ecfg := &ethconfig.Config{Genesis: genesis, RPCGasCap: 1000000}
	ethservice, err := eth.New(n, ecfg)
>>>>>>> c64cf28f
	if err != nil {
		return nil, nil, fmt.Errorf("can't create new ethereum service: %v", err)
	}
	// Import the test chain.
	if err := n.Start(); err != nil {
		return nil, nil, fmt.Errorf("can't start test node: %v", err)
	}
	if _, err := ethservice.BlockChain().InsertChain(blocks[1:]); err != nil {
		return nil, nil, fmt.Errorf("can't import test blocks: %v", err)
	}
	// Ensure the tx indexing is fully generated
	for ; ; time.Sleep(time.Millisecond * 100) {
		progress, err := ethservice.BlockChain().TxIndexProgress()
		if err == nil && progress.Done() {
			break
		}
	}
	return n, blocks, nil
}

func generateTestChain() []*types.Block {
	signer := types.HomesteadSigner{}
	// Create a database pre-initialize with a genesis block
	db := rawdb.NewMemoryDatabase()
	genesis.MustCommit(db, triedb.NewDatabase(db, nil))
	chain, _ := core.NewBlockChain(db, nil, genesis, nil, ethash.NewFaker(), vm.Config{}, nil, nil, core.EnablePersistDiff(860000))
	generate := func(i int, block *core.BlockGen) {
		block.OffsetTime(5)
		block.SetExtra([]byte("test"))
		//block.SetCoinbase(testAddr)

		for idx, testBlock := range testBlocks {
			// Specific block setting, the index in this generator has 1 diff from specified blockNr.
			if i+1 == testBlock.blockNr {
				for _, testTransaction := range testBlock.txs {
					tx, err := types.SignTx(types.NewTransaction(block.TxNonce(testAddr), testTransaction.to,
						testTransaction.value, params.TxGas, testTransaction.gasPrice, testTransaction.data), signer, testKey)
					if err != nil {
						panic(err)
					}
					block.AddTxWithChain(chain, tx)
				}
				break
			}

			// Default block setting.
			if idx == len(testBlocks)-1 {
				// We want to simulate an empty middle block, having the same state as the
				// first one. The last is needs a state change again to force a reorg.
				for _, testTransaction := range testBlocks[0].txs {
					tx, err := types.SignTx(types.NewTransaction(block.TxNonce(testAddr), testTransaction.to,
						testTransaction.value, params.TxGas, testTransaction.gasPrice, testTransaction.data), signer, testKey)
					if err != nil {
						panic(err)
					}
					block.AddTxWithChain(chain, tx)
				}
			}
		}
		// for testTransactionInBlock
		if i+1 == testBlockNum {
			block.AddTxWithChain(chain, testTx1)
			block.AddTxWithChain(chain, testTx2)
		}
	}
	gblock := genesis.MustCommit(db, triedb.NewDatabase(db, nil))
	engine := ethash.NewFaker()
	blocks, _ := core.GenerateChain(genesis.Config, gblock, engine, db, testBlockNum, generate)
	blocks = append([]*types.Block{gblock}, blocks...)
	return blocks
}

func TestEthClient(t *testing.T) {
	backend, chain, err := newTestBackend(nil)
	if err != nil {
		t.Fatal(err)
	}
	client := backend.Attach()
	defer backend.Close()
	defer client.Close()

	tests := map[string]struct {
		test func(t *testing.T)
	}{
		"Header": {
			func(t *testing.T) { testHeader(t, chain, client) },
		},
		"BalanceAt": {
			func(t *testing.T) { testBalanceAt(t, client) },
		},
		"TxInBlockInterrupted": {
			func(t *testing.T) { testTransactionInBlock(t, client) },
		},
		"ChainID": {
			func(t *testing.T) { testChainID(t, client) },
		},
		"GetBlock": {
			func(t *testing.T) { testGetBlock(t, client) },
		},
		"StatusFunctions": {
			func(t *testing.T) { testStatusFunctions(t, client) },
		},
		"CallContract": {
			func(t *testing.T) { testCallContract(t, client) },
		},
		"CallContractAtHash": {
			func(t *testing.T) { testCallContractAtHash(t, client) },
		},
		// DO not have TestAtFunctions now, because we do not have pending block now
		// "AtFunctions": {
		// 	func(t *testing.T) { testAtFunctions(t, client) },
		// },
		"TestSendTransactionConditional": {
			func(t *testing.T) { testSendTransactionConditional(t, client) },
		},
	}

	t.Parallel()
	for name, tt := range tests {
		t.Run(name, tt.test)
	}
}

func testHeader(t *testing.T, chain []*types.Block, client *rpc.Client) {
	tests := map[string]struct {
		block   *big.Int
		want    *types.Header
		wantErr error
	}{
		"genesis": {
			block: big.NewInt(0),
			want:  chain[0].Header(),
		},
		"first_block": {
			block: big.NewInt(1),
			want:  chain[1].Header(),
		},
		"future_block": {
			block:   big.NewInt(1000000000),
			want:    nil,
			wantErr: ethereum.NotFound,
		},
	}
	for name, tt := range tests {
		t.Run(name, func(t *testing.T) {
			ec := ethclient.NewClient(client)
			ctx, cancel := context.WithTimeout(context.Background(), 100*time.Millisecond)
			defer cancel()

			got, err := ec.HeaderByNumber(ctx, tt.block)
			if !errors.Is(err, tt.wantErr) {
				t.Fatalf("HeaderByNumber(%v) error = %q, want %q", tt.block, err, tt.wantErr)
			}

			gotBytes, err := rlp.EncodeToBytes(got)
			if err != nil {
				t.Fatalf("Error serializing received block header.")
			}
			wantBytes, err := rlp.EncodeToBytes(tt.want)
			if err != nil {
				t.Fatalf("Error serializing wanted block header.")
			}

			// Instead of comparing the Header's compare the serialized bytes,
			// because reflect.DeepEqual(*types.Header, *types.Header) sometimes
			// returns false even though the underlying field values are exactly the same.
			if !reflect.DeepEqual(gotBytes, wantBytes) {
				t.Fatalf("HeaderByNumber(%v) got = %v, want %v", tt.block, got, tt.want)
			}
		})
	}
}

func testBalanceAt(t *testing.T, client *rpc.Client) {
	tests := map[string]struct {
		account common.Address
		block   *big.Int
		want    *big.Int
		wantErr error
	}{
		"valid_account_genesis": {
			account: testAddr,
			block:   big.NewInt(0),
			want:    testBalance,
		},
		"valid_account": {
			account: testAddr,
			block:   big.NewInt(1),
			want:    big.NewInt(0).Sub(testBalance, big.NewInt(0).Mul(big.NewInt(2*21000), testGasPrice)),
		},
		"non_existent_account": {
			account: common.Address{1},
			block:   big.NewInt(1),
			want:    big.NewInt(0),
		},
		"future_block": {
			account: testAddr,
			block:   big.NewInt(1000000000),
			want:    big.NewInt(0),
			wantErr: errors.New("header not found"),
		},
	}
	for name, tt := range tests {
		t.Run(name, func(t *testing.T) {
			ec := ethclient.NewClient(client)
			ctx, cancel := context.WithTimeout(context.Background(), 100*time.Millisecond)
			defer cancel()

			got, err := ec.BalanceAt(ctx, tt.account, tt.block)
			if tt.wantErr != nil && (err == nil || err.Error() != tt.wantErr.Error()) {
				t.Fatalf("BalanceAt(%x, %v) error = %q, want %q", tt.account, tt.block, err, tt.wantErr)
			}
			if got.Cmp(tt.want) != 0 {
				t.Fatalf("BalanceAt(%x, %v) = %v, want %v", tt.account, tt.block, got, tt.want)
			}
		})
	}
}

func testTransactionInBlock(t *testing.T, client *rpc.Client) {
	ec := ethclient.NewClient(client)

	// Get current block by number.
	block, err := ec.BlockByNumber(context.Background(), nil)
	if err != nil {
		t.Fatalf("unexpected error: %v", err)
	}

	// Test tx in block not found.
	if _, err := ec.TransactionInBlock(context.Background(), block.Hash(), 20); err != ethereum.NotFound {
		t.Fatal("error should be ethereum.NotFound")
	}

	// Test tx in block found.
	tx, err := ec.TransactionInBlock(context.Background(), block.Hash(), 2)
	if err != nil {
		t.Fatalf("unexpected error: %v", err)
	}
	if tx.Hash() != testTx1.Hash() {
		t.Fatalf("unexpected transaction: %v", tx)
	}

	tx, err = ec.TransactionInBlock(context.Background(), block.Hash(), 3)
	if err != nil {
		t.Fatalf("unexpected error: %v", err)
	}
	if tx.Hash() != testTx2.Hash() {
		t.Fatalf("unexpected transaction: %v", tx)
	}
}

func testChainID(t *testing.T, client *rpc.Client) {
	ec := ethclient.NewClient(client)
	id, err := ec.ChainID(context.Background())
	if err != nil {
		t.Fatalf("unexpected error: %v", err)
	}
	if id == nil || id.Cmp(params.AllEthashProtocolChanges.ChainID) != 0 {
		t.Fatalf("ChainID returned wrong number: %+v", id)
	}
}

func testGetBlock(t *testing.T, client *rpc.Client) {
	ec := ethclient.NewClient(client)

	// Get current block number
	blockNumber, err := ec.BlockNumber(context.Background())
	if err != nil {
		t.Fatalf("unexpected error: %v", err)
	}
	if blockNumber != uint64(testBlockNum) {
		t.Fatalf("BlockNumber returned wrong number: %d", blockNumber)
	}
	// Get current block by number
	block, err := ec.BlockByNumber(context.Background(), new(big.Int).SetUint64(blockNumber))
	if err != nil {
		t.Fatalf("unexpected error: %v", err)
	}
	if block.NumberU64() != blockNumber {
		t.Fatalf("BlockByNumber returned wrong block: want %d got %d", blockNumber, block.NumberU64())
	}
	// Get current block by hash
	blockH, err := ec.BlockByHash(context.Background(), block.Hash())
	if err != nil {
		t.Fatalf("unexpected error: %v", err)
	}
	if block.Hash() != blockH.Hash() {
		t.Fatalf("BlockByHash returned wrong block: want %v got %v", block.Hash().Hex(), blockH.Hash().Hex())
	}
	// Get header by number
	header, err := ec.HeaderByNumber(context.Background(), new(big.Int).SetUint64(blockNumber))
	if err != nil {
		t.Fatalf("unexpected error: %v", err)
	}
	if block.Header().Hash() != header.Hash() {
		t.Fatalf("HeaderByNumber returned wrong header: want %v got %v", block.Header().Hash().Hex(), header.Hash().Hex())
	}
	// Get header by hash
	headerH, err := ec.HeaderByHash(context.Background(), block.Hash())
	if err != nil {
		t.Fatalf("unexpected error: %v", err)
	}
	if block.Header().Hash() != headerH.Hash() {
		t.Fatalf("HeaderByHash returned wrong header: want %v got %v", block.Header().Hash().Hex(), headerH.Hash().Hex())
	}
}

func testStatusFunctions(t *testing.T, client *rpc.Client) {
	ec := ethclient.NewClient(client)

	// Sync progress
	progress, err := ec.SyncProgress(context.Background())
	if err != nil {
		t.Fatalf("unexpected error: %v", err)
	}
	if progress != nil {
		t.Fatalf("unexpected progress: %v", progress)
	}

	// NetworkID
	networkID, err := ec.NetworkID(context.Background())
	if err != nil {
		t.Fatalf("unexpected error: %v", err)
	}
	if networkID.Cmp(big.NewInt(1337)) != 0 {
		t.Fatalf("unexpected networkID: %v", networkID)
	}

	// SuggestGasPrice
	gasPrice, err := ec.SuggestGasPrice(context.Background())
	if err != nil {
		t.Fatalf("unexpected error: %v", err)
	}
	if gasPrice.Cmp(testGasPrice) != 0 {
		t.Fatalf("unexpected gas price: %v", gasPrice)
	}

	// SuggestGasTipCap
	gasTipCap, err := ec.SuggestGasTipCap(context.Background())
	if err != nil {
		t.Fatalf("unexpected error: %v", err)
	}
	if gasTipCap.Cmp(testGasPrice) != 0 {
		t.Fatalf("unexpected gas tip cap: %v", gasTipCap)
	}

	// FeeHistory
	history, err := ec.FeeHistory(context.Background(), 1, big.NewInt(2), []float64{95, 99})
	if err != nil {
		t.Fatalf("unexpected error: %v", err)
	}
	want := &ethereum.FeeHistory{
		OldestBlock: big.NewInt(2),
		Reward: [][]*big.Int{
			{
				testGasPrice,
				testGasPrice,
			},
		},
		BaseFee: []*big.Int{
			big.NewInt(params.InitialBaseFeeForBSC),
			big.NewInt(params.InitialBaseFeeForBSC),
		},
		GasUsedRatio: []float64{0.008912678667376286},
	}
	if !reflect.DeepEqual(history, want) {
		t.Fatalf("FeeHistory result doesn't match expected: (got: %v, want: %v)", history, want)
	}
}

func testCallContractAtHash(t *testing.T, client *rpc.Client) {
	ec := ethclient.NewClient(client)

	// EstimateGas
	msg := ethereum.CallMsg{
		From:  testAddr,
		To:    &common.Address{},
		Gas:   21000,
		Value: big.NewInt(1),
	}
	gas, err := ec.EstimateGas(context.Background(), msg)
	if err != nil {
		t.Fatalf("unexpected error: %v", err)
	}
	if gas != 21000 {
		t.Fatalf("unexpected gas price: %v", gas)
	}
	block, err := ec.HeaderByNumber(context.Background(), big.NewInt(1))
	if err != nil {
		t.Fatalf("BlockByNumber error: %v", err)
	}
	// CallContract
	if _, err := ec.CallContractAtHash(context.Background(), msg, block.Hash()); err != nil {
		t.Fatalf("unexpected error: %v", err)
	}
}

func testCallContract(t *testing.T, client *rpc.Client) {
	ec := ethclient.NewClient(client)

	// EstimateGas
	msg := ethereum.CallMsg{
		From:  testAddr,
		To:    &common.Address{},
		Gas:   21000,
		Value: big.NewInt(1),
	}
	gas, err := ec.EstimateGas(context.Background(), msg)
	if err != nil {
		t.Fatalf("unexpected error: %v", err)
	}
	if gas != 21000 {
		t.Fatalf("unexpected gas price: %v", gas)
	}
	// CallContract
	if _, err := ec.CallContract(context.Background(), msg, big.NewInt(1)); err != nil {
		t.Fatalf("unexpected error: %v", err)
	}
	// PendingCallContract
	if _, err := ec.PendingCallContract(context.Background(), msg); err != nil {
		t.Fatalf("unexpected error: %v", err)
	}
}

<<<<<<< HEAD
func testSendTransactionConditional(t *testing.T, client *rpc.Client) {
	ec := NewClient(client)

	if err := sendTransactionConditional(ec); err != nil {
		t.Fatalf("error: %v", err)
	}
}

func sendTransactionConditional(ec *Client) error {
=======
func testAtFunctions(t *testing.T, client *rpc.Client) {
	ec := ethclient.NewClient(client)

	block, err := ec.HeaderByNumber(context.Background(), big.NewInt(1))
	if err != nil {
		t.Fatalf("BlockByNumber error: %v", err)
	}

	// send a transaction for some interesting pending status
	// and wait for the transaction to be included in the pending block
	sendTransaction(ec)

	// wait for the transaction to be included in the pending block
	for {
		// Check pending transaction count
		pending, err := ec.PendingTransactionCount(context.Background())
		if err != nil {
			t.Fatalf("unexpected error: %v", err)
		}
		if pending == 1 {
			break
		}
		time.Sleep(100 * time.Millisecond)
	}

	// Query balance
	balance, err := ec.BalanceAt(context.Background(), testAddr, nil)
	if err != nil {
		t.Fatalf("unexpected error: %v", err)
	}
	hashBalance, err := ec.BalanceAtHash(context.Background(), testAddr, block.Hash())
	if err != nil {
		t.Fatalf("unexpected error: %v", err)
	}
	if balance.Cmp(hashBalance) == 0 {
		t.Fatalf("unexpected balance at hash: %v %v", balance, hashBalance)
	}
	penBalance, err := ec.PendingBalanceAt(context.Background(), testAddr)
	if err != nil {
		t.Fatalf("unexpected error: %v", err)
	}
	if balance.Cmp(penBalance) == 0 {
		t.Fatalf("unexpected balance: %v %v", balance, penBalance)
	}
	// NonceAt
	nonce, err := ec.NonceAt(context.Background(), testAddr, nil)
	if err != nil {
		t.Fatalf("unexpected error: %v", err)
	}
	hashNonce, err := ec.NonceAtHash(context.Background(), testAddr, block.Hash())
	if err != nil {
		t.Fatalf("unexpected error: %v", err)
	}
	if hashNonce == nonce {
		t.Fatalf("unexpected nonce at hash: %v %v", nonce, hashNonce)
	}
	penNonce, err := ec.PendingNonceAt(context.Background(), testAddr)
	if err != nil {
		t.Fatalf("unexpected error: %v", err)
	}
	if penNonce != nonce+1 {
		t.Fatalf("unexpected nonce: %v %v", nonce, penNonce)
	}
	// StorageAt
	storage, err := ec.StorageAt(context.Background(), testAddr, common.Hash{}, nil)
	if err != nil {
		t.Fatalf("unexpected error: %v", err)
	}
	hashStorage, err := ec.StorageAtHash(context.Background(), testAddr, common.Hash{}, block.Hash())
	if err != nil {
		t.Fatalf("unexpected error: %v", err)
	}
	if !bytes.Equal(storage, hashStorage) {
		t.Fatalf("unexpected storage at hash: %v %v", storage, hashStorage)
	}
	penStorage, err := ec.PendingStorageAt(context.Background(), testAddr, common.Hash{})
	if err != nil {
		t.Fatalf("unexpected error: %v", err)
	}
	if !bytes.Equal(storage, penStorage) {
		t.Fatalf("unexpected storage: %v %v", storage, penStorage)
	}
	// CodeAt
	code, err := ec.CodeAt(context.Background(), testAddr, nil)
	if err != nil {
		t.Fatalf("unexpected error: %v", err)
	}
	hashCode, err := ec.CodeAtHash(context.Background(), common.Address{}, block.Hash())
	if err != nil {
		t.Fatalf("unexpected error: %v", err)
	}
	if !bytes.Equal(code, hashCode) {
		t.Fatalf("unexpected code at hash: %v %v", code, hashCode)
	}
	penCode, err := ec.PendingCodeAt(context.Background(), testAddr)
	if err != nil {
		t.Fatalf("unexpected error: %v", err)
	}
	if !bytes.Equal(code, penCode) {
		t.Fatalf("unexpected code: %v %v", code, penCode)
	}
}

func testTransactionSender(t *testing.T, client *rpc.Client) {
	ec := ethclient.NewClient(client)
	ctx := context.Background()

	// Retrieve testTx1 via RPC.
	block2, err := ec.HeaderByNumber(ctx, big.NewInt(2))
	if err != nil {
		t.Fatal("can't get block 1:", err)
	}
	tx1, err := ec.TransactionInBlock(ctx, block2.Hash(), 0)
	if err != nil {
		t.Fatal("can't get tx:", err)
	}
	if tx1.Hash() != testTx1.Hash() {
		t.Fatalf("wrong tx hash %v, want %v", tx1.Hash(), testTx1.Hash())
	}

	// The sender address is cached in tx1, so no additional RPC should be required in
	// TransactionSender. Ensure the server is not asked by canceling the context here.
	canceledCtx, cancel := context.WithCancel(context.Background())
	cancel()
	<-canceledCtx.Done() // Ensure the close of the Done channel
	sender1, err := ec.TransactionSender(canceledCtx, tx1, block2.Hash(), 0)
	if err != nil {
		t.Fatal(err)
	}
	if sender1 != testAddr {
		t.Fatal("wrong sender:", sender1)
	}

	// Now try to get the sender of testTx2, which was not fetched through RPC.
	// TransactionSender should query the server here.
	sender2, err := ec.TransactionSender(ctx, testTx2, block2.Hash(), 1)
	if err != nil {
		t.Fatal(err)
	}
	if sender2 != testAddr {
		t.Fatal("wrong sender:", sender2)
	}
}

func sendTransaction(ec *ethclient.Client) error {
>>>>>>> c64cf28f
	chainID, err := ec.ChainID(context.Background())
	if err != nil {
		return err
	}

	nonce, err := ec.PendingNonceAt(context.Background(), testAddr)
	if err != nil {
		return err
	}

	signer := types.LatestSignerForChainID(chainID)

	tx, err := types.SignNewTx(testKey, signer, &types.LegacyTx{
		Nonce:    nonce,
		To:       &common.Address{2},
		Value:    big.NewInt(1),
		Gas:      22000,
		GasPrice: big.NewInt(params.InitialBaseFee),
	})
	if err != nil {
		return err
	}
<<<<<<< HEAD

	root := common.HexToHash("0x56e81f171bcc55a6ff8345e692c0f86e5b48e01b996cadc001622fb5e363b421")
	return ec.SendTransactionConditional(context.Background(), tx, types.TransactionOpts{
		KnownAccounts: map[common.Address]types.AccountStorage{
			testAddr: types.AccountStorage{
				StorageRoot: &root,
			},
		},
	})
=======
	return ec.SendTransaction(context.Background(), tx)
}

// Here we show how to get the error message of reverted contract call.
func ExampleRevertErrorData() {
	// First create an ethclient.Client instance.
	ctx := context.Background()
	ec, _ := ethclient.DialContext(ctx, exampleNode.HTTPEndpoint())

	// Call the contract.
	// Note we expect the call to return an error.
	contract := common.HexToAddress("290f1b36649a61e369c6276f6d29463335b4400c")
	call := ethereum.CallMsg{To: &contract, Gas: 30000}
	result, err := ec.CallContract(ctx, call, nil)
	if len(result) > 0 {
		panic("got result")
	}
	if err == nil {
		panic("call did not return error")
	}

	// Extract the low-level revert data from the error.
	revertData, ok := ethclient.RevertErrorData(err)
	if !ok {
		panic("unpacking revert failed")
	}
	fmt.Printf("revert: %x\n", revertData)

	// Parse the revert data to obtain the error message.
	message, err := abi.UnpackRevert(revertData)
	if err != nil {
		panic("parsing ABI error failed: " + err.Error())
	}
	fmt.Println("message:", message)

	// Output:
	// revert: 08c379a00000000000000000000000000000000000000000000000000000000000000020000000000000000000000000000000000000000000000000000000000000000a75736572206572726f72
	// message: user error
>>>>>>> c64cf28f
}<|MERGE_RESOLUTION|>--- conflicted
+++ resolved
@@ -60,13 +60,14 @@
 )
 
 var (
-<<<<<<< HEAD
-	testKey, _   = crypto.HexToECDSA("b71c71a67e1177ad4e901695e1b4b9ee17ae16c6668d313eac2f96dbcda3f291")
-	testAddr     = crypto.PubkeyToAddress(testKey.PublicKey)
-	testBalance  = big.NewInt(2e18)
-	testGasPrice = big.NewInt(3e9) // 3Gwei
-	testBlockNum = 128
-	testBlocks   = []testBlockParam{
+	testKey, _         = crypto.HexToECDSA("b71c71a67e1177ad4e901695e1b4b9ee17ae16c6668d313eac2f96dbcda3f291")
+	testAddr           = crypto.PubkeyToAddress(testKey.PublicKey)
+	testBalance        = big.NewInt(2e18)
+	revertContractAddr = common.HexToAddress("290f1b36649a61e369c6276f6d29463335b4400c")
+	revertCode         = common.FromHex("7f08c379a0000000000000000000000000000000000000000000000000000000006000526020600452600a6024527f75736572206572726f7200000000000000000000000000000000000000000000604452604e6000fd")
+	testGasPrice       = big.NewInt(3e9) // 3Gwei
+	testBlockNum       = 128
+	testBlocks         = []testBlockParam{
 		{
 			blockNr: 1,
 			txs: []testTransactionParam{
@@ -141,13 +142,6 @@
 			},
 		},
 	}
-=======
-	testKey, _         = crypto.HexToECDSA("b71c71a67e1177ad4e901695e1b4b9ee17ae16c6668d313eac2f96dbcda3f291")
-	testAddr           = crypto.PubkeyToAddress(testKey.PublicKey)
-	testBalance        = big.NewInt(2e15)
-	revertContractAddr = common.HexToAddress("290f1b36649a61e369c6276f6d29463335b4400c")
-	revertCode         = common.FromHex("7f08c379a0000000000000000000000000000000000000000000000000000000006000526020600452600a6024527f75736572206572726f7200000000000000000000000000000000000000000000604452604e6000fd")
->>>>>>> c64cf28f
 )
 
 var genesis = &core.Genesis{
@@ -177,7 +171,6 @@
 	To:       &common.Address{2},
 })
 
-<<<<<<< HEAD
 type testTransactionParam struct {
 	to       common.Address
 	value    *big.Int
@@ -190,10 +183,7 @@
 	txs     []testTransactionParam
 }
 
-func newTestBackend(t *testing.T) (*node.Node, []*types.Block) {
-=======
 func newTestBackend(config *node.Config) (*node.Node, []*types.Block, error) {
->>>>>>> c64cf28f
 	// Generate test chain.
 	blocks := generateTestChain()
 
@@ -206,15 +196,10 @@
 		return nil, nil, fmt.Errorf("can't create new node: %v", err)
 	}
 	// Create Ethereum Service
-<<<<<<< HEAD
-	config := &ethconfig.Config{Genesis: genesis, RPCGasCap: 1000000}
-	config.SnapshotCache = 256
-	config.TriesInMemory = 128
-	ethservice, err := eth.New(n, config)
-=======
 	ecfg := &ethconfig.Config{Genesis: genesis, RPCGasCap: 1000000}
+	ecfg.SnapshotCache = 256
+	ecfg.TriesInMemory = 128
 	ethservice, err := eth.New(n, ecfg)
->>>>>>> c64cf28f
 	if err != nil {
 		return nil, nil, fmt.Errorf("can't create new ethereum service: %v", err)
 	}
@@ -639,163 +624,15 @@
 	}
 }
 
-<<<<<<< HEAD
 func testSendTransactionConditional(t *testing.T, client *rpc.Client) {
-	ec := NewClient(client)
+	ec := ethclient.NewClient(client)
 
 	if err := sendTransactionConditional(ec); err != nil {
 		t.Fatalf("error: %v", err)
 	}
 }
 
-func sendTransactionConditional(ec *Client) error {
-=======
-func testAtFunctions(t *testing.T, client *rpc.Client) {
-	ec := ethclient.NewClient(client)
-
-	block, err := ec.HeaderByNumber(context.Background(), big.NewInt(1))
-	if err != nil {
-		t.Fatalf("BlockByNumber error: %v", err)
-	}
-
-	// send a transaction for some interesting pending status
-	// and wait for the transaction to be included in the pending block
-	sendTransaction(ec)
-
-	// wait for the transaction to be included in the pending block
-	for {
-		// Check pending transaction count
-		pending, err := ec.PendingTransactionCount(context.Background())
-		if err != nil {
-			t.Fatalf("unexpected error: %v", err)
-		}
-		if pending == 1 {
-			break
-		}
-		time.Sleep(100 * time.Millisecond)
-	}
-
-	// Query balance
-	balance, err := ec.BalanceAt(context.Background(), testAddr, nil)
-	if err != nil {
-		t.Fatalf("unexpected error: %v", err)
-	}
-	hashBalance, err := ec.BalanceAtHash(context.Background(), testAddr, block.Hash())
-	if err != nil {
-		t.Fatalf("unexpected error: %v", err)
-	}
-	if balance.Cmp(hashBalance) == 0 {
-		t.Fatalf("unexpected balance at hash: %v %v", balance, hashBalance)
-	}
-	penBalance, err := ec.PendingBalanceAt(context.Background(), testAddr)
-	if err != nil {
-		t.Fatalf("unexpected error: %v", err)
-	}
-	if balance.Cmp(penBalance) == 0 {
-		t.Fatalf("unexpected balance: %v %v", balance, penBalance)
-	}
-	// NonceAt
-	nonce, err := ec.NonceAt(context.Background(), testAddr, nil)
-	if err != nil {
-		t.Fatalf("unexpected error: %v", err)
-	}
-	hashNonce, err := ec.NonceAtHash(context.Background(), testAddr, block.Hash())
-	if err != nil {
-		t.Fatalf("unexpected error: %v", err)
-	}
-	if hashNonce == nonce {
-		t.Fatalf("unexpected nonce at hash: %v %v", nonce, hashNonce)
-	}
-	penNonce, err := ec.PendingNonceAt(context.Background(), testAddr)
-	if err != nil {
-		t.Fatalf("unexpected error: %v", err)
-	}
-	if penNonce != nonce+1 {
-		t.Fatalf("unexpected nonce: %v %v", nonce, penNonce)
-	}
-	// StorageAt
-	storage, err := ec.StorageAt(context.Background(), testAddr, common.Hash{}, nil)
-	if err != nil {
-		t.Fatalf("unexpected error: %v", err)
-	}
-	hashStorage, err := ec.StorageAtHash(context.Background(), testAddr, common.Hash{}, block.Hash())
-	if err != nil {
-		t.Fatalf("unexpected error: %v", err)
-	}
-	if !bytes.Equal(storage, hashStorage) {
-		t.Fatalf("unexpected storage at hash: %v %v", storage, hashStorage)
-	}
-	penStorage, err := ec.PendingStorageAt(context.Background(), testAddr, common.Hash{})
-	if err != nil {
-		t.Fatalf("unexpected error: %v", err)
-	}
-	if !bytes.Equal(storage, penStorage) {
-		t.Fatalf("unexpected storage: %v %v", storage, penStorage)
-	}
-	// CodeAt
-	code, err := ec.CodeAt(context.Background(), testAddr, nil)
-	if err != nil {
-		t.Fatalf("unexpected error: %v", err)
-	}
-	hashCode, err := ec.CodeAtHash(context.Background(), common.Address{}, block.Hash())
-	if err != nil {
-		t.Fatalf("unexpected error: %v", err)
-	}
-	if !bytes.Equal(code, hashCode) {
-		t.Fatalf("unexpected code at hash: %v %v", code, hashCode)
-	}
-	penCode, err := ec.PendingCodeAt(context.Background(), testAddr)
-	if err != nil {
-		t.Fatalf("unexpected error: %v", err)
-	}
-	if !bytes.Equal(code, penCode) {
-		t.Fatalf("unexpected code: %v %v", code, penCode)
-	}
-}
-
-func testTransactionSender(t *testing.T, client *rpc.Client) {
-	ec := ethclient.NewClient(client)
-	ctx := context.Background()
-
-	// Retrieve testTx1 via RPC.
-	block2, err := ec.HeaderByNumber(ctx, big.NewInt(2))
-	if err != nil {
-		t.Fatal("can't get block 1:", err)
-	}
-	tx1, err := ec.TransactionInBlock(ctx, block2.Hash(), 0)
-	if err != nil {
-		t.Fatal("can't get tx:", err)
-	}
-	if tx1.Hash() != testTx1.Hash() {
-		t.Fatalf("wrong tx hash %v, want %v", tx1.Hash(), testTx1.Hash())
-	}
-
-	// The sender address is cached in tx1, so no additional RPC should be required in
-	// TransactionSender. Ensure the server is not asked by canceling the context here.
-	canceledCtx, cancel := context.WithCancel(context.Background())
-	cancel()
-	<-canceledCtx.Done() // Ensure the close of the Done channel
-	sender1, err := ec.TransactionSender(canceledCtx, tx1, block2.Hash(), 0)
-	if err != nil {
-		t.Fatal(err)
-	}
-	if sender1 != testAddr {
-		t.Fatal("wrong sender:", sender1)
-	}
-
-	// Now try to get the sender of testTx2, which was not fetched through RPC.
-	// TransactionSender should query the server here.
-	sender2, err := ec.TransactionSender(ctx, testTx2, block2.Hash(), 1)
-	if err != nil {
-		t.Fatal(err)
-	}
-	if sender2 != testAddr {
-		t.Fatal("wrong sender:", sender2)
-	}
-}
-
-func sendTransaction(ec *ethclient.Client) error {
->>>>>>> c64cf28f
+func sendTransactionConditional(ec *ethclient.Client) error {
 	chainID, err := ec.ChainID(context.Background())
 	if err != nil {
 		return err
@@ -818,7 +655,6 @@
 	if err != nil {
 		return err
 	}
-<<<<<<< HEAD
 
 	root := common.HexToHash("0x56e81f171bcc55a6ff8345e692c0f86e5b48e01b996cadc001622fb5e363b421")
 	return ec.SendTransactionConditional(context.Background(), tx, types.TransactionOpts{
@@ -828,8 +664,6 @@
 			},
 		},
 	})
-=======
-	return ec.SendTransaction(context.Background(), tx)
 }
 
 // Here we show how to get the error message of reverted contract call.
@@ -867,5 +701,4 @@
 	// Output:
 	// revert: 08c379a00000000000000000000000000000000000000000000000000000000000000020000000000000000000000000000000000000000000000000000000000000000a75736572206572726f72
 	// message: user error
->>>>>>> c64cf28f
 }