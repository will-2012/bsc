--- conflicted
+++ resolved
@@ -435,11 +435,7 @@
 func TestAncientStorage(t *testing.T) {
 	// Freezer style fast import the chain.
 	frdir := t.TempDir()
-<<<<<<< HEAD
 	db, err := NewDatabaseWithFreezer(NewMemoryDatabase(), frdir, "", false, false, false, false)
-=======
-	db, err := NewDatabaseWithFreezer(NewMemoryDatabase(), frdir, "", false)
->>>>>>> 8f7eb9cc
 	if err != nil {
 		t.Fatalf("failed to create database with ancient backend")
 	}
