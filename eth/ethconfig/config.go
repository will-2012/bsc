// Copyright 2021 The go-ethereum Authors
// This file is part of the go-ethereum library.
//
// The go-ethereum library is free software: you can redistribute it and/or modify
// it under the terms of the GNU Lesser General Public License as published by
// the Free Software Foundation, either version 3 of the License, or
// (at your option) any later version.
//
// The go-ethereum library is distributed in the hope that it will be useful,
// but WITHOUT ANY WARRANTY; without even the implied warranty of
// MERCHANTABILITY or FITNESS FOR A PARTICULAR PURPOSE. See the
// GNU Lesser General Public License for more details.
//
// You should have received a copy of the GNU Lesser General Public License
// along with the go-ethereum library. If not, see <http://www.gnu.org/licenses/>.

// Package ethconfig contains the configuration of the ETH and LES protocols.
package ethconfig

import (
	"errors"
	"time"

	"github.com/ethereum/go-ethereum/common"
	"github.com/ethereum/go-ethereum/consensus"
	"github.com/ethereum/go-ethereum/consensus/beacon"
	"github.com/ethereum/go-ethereum/consensus/clique"
	"github.com/ethereum/go-ethereum/consensus/ethash"
	"github.com/ethereum/go-ethereum/consensus/parlia"
	"github.com/ethereum/go-ethereum/core"
	"github.com/ethereum/go-ethereum/core/txpool/blobpool"
	"github.com/ethereum/go-ethereum/core/txpool/legacypool"
	"github.com/ethereum/go-ethereum/eth/downloader"
	"github.com/ethereum/go-ethereum/eth/gasprice"
	"github.com/ethereum/go-ethereum/ethdb"
	"github.com/ethereum/go-ethereum/internal/ethapi"
	"github.com/ethereum/go-ethereum/miner"
	"github.com/ethereum/go-ethereum/params"
)

// FullNodeGPO contains default gasprice oracle settings for full node.
var FullNodeGPO = gasprice.Config{
	Blocks:          20,
	Percentile:      60,
	MaxPrice:        gasprice.DefaultMaxPrice,
	OracleThreshold: 1000,
	IgnorePrice:     gasprice.DefaultIgnorePrice,
}

// Defaults contains default settings for use on the BSC main net.
var Defaults = Config{
	SyncMode:           downloader.SnapSync,
	NetworkId:          0, // enable auto configuration of networkID == chainID
	TxLookupLimit:      2350000,
	TransactionHistory: 2350000,
	StateHistory:       params.FullImmutabilityThreshold,
	DatabaseCache:      512,
	TrieCleanCache:     154,
	TrieDirtyCache:     256,
	TrieTimeout:        60 * time.Minute,
	TriesInMemory:      128,
	TriesVerifyMode:    core.LocalVerify,
	SnapshotCache:      102,
	DiffBlock:          uint64(86400),
	FilterLogCacheSize: 32,
	Miner:              miner.DefaultConfig,
	TxPool:             legacypool.DefaultConfig,
	BlobPool:           blobpool.DefaultConfig,
	RPCGasCap:          50000000,
	RPCEVMTimeout:      5 * time.Second,
	GPO:                FullNodeGPO,
	RPCTxFeeCap:        1,                                         // 1 ether
	BlobExtraReserve:   params.DefaultExtraReserveForBlobRequests, // Extra reserve threshold for blob, blob never expires when -1 is set, default 28800
}

//go:generate go run github.com/fjl/gencodec -type Config -formats toml -out gen_config.go

// Config contains configuration options for ETH and LES protocols.
type Config struct {
	// The genesis block, which is inserted if the database is empty.
	// If nil, the Ethereum main net block is used.
	Genesis *core.Genesis `toml:",omitempty"`

	// Network ID separates blockchains on the peer-to-peer networking level. When left
	// zero, the chain ID is used as network ID.
	NetworkId uint64
	SyncMode  downloader.SyncMode

	// DisablePeerTxBroadcast is an optional config and disabled by default, and usually you do not need it.
	// When this flag is enabled, you are requesting remote peers to stop broadcasting new transactions to you, and
	// it does not mean that your node will stop broadcasting transactions to remote peers.
	// If your node does care about new mempool transactions (e.g., running rpc services without the need of mempool
	// transactions) or is continuously under high pressure (e.g., mempool is always full), then you can consider
	// to turn it on.
	DisablePeerTxBroadcast bool

	// This can be set to list of enrtree:// URLs which will be queried for
<<<<<<< HEAD
	// for nodes to connect to.
	EthDiscoveryURLs   []string
	SnapDiscoveryURLs  []string
	TrustDiscoveryURLs []string
	BscDiscoveryURLs   []string

	NoPruning           bool // Whether to disable pruning and flush everything to disk
	NoPrefetch          bool
	DirectBroadcast     bool
	DisableSnapProtocol bool // Whether disable snap protocol
	EnableTrustProtocol bool // Whether enable trust protocol
	RangeLimit          bool
=======
	// nodes to connect to.
	EthDiscoveryURLs  []string
	SnapDiscoveryURLs []string

	// State options.
	NoPruning  bool // Whether to disable pruning and flush everything to disk
	NoPrefetch bool // Whether to disable prefetching and only load state on demand
>>>>>>> f3c696fa

	// Deprecated: use 'TransactionHistory' instead.
	TxLookupLimit uint64 `toml:",omitempty"` // The maximum number of blocks from head whose tx indices are reserved.

	TransactionHistory uint64 `toml:",omitempty"` // The maximum number of blocks from head whose tx indices are reserved.
	StateHistory       uint64 `toml:",omitempty"` // The maximum number of blocks from head whose state histories are reserved.
	// State scheme represents the scheme used to store ethereum states and trie
	// nodes on top. It can be 'hash', 'path', or none which means use the scheme
	// consistent with persistent state.
	StateScheme        string `toml:",omitempty"` // State scheme used to store ethereum state and merkle trie nodes on top
	PathSyncFlush      bool   `toml:",omitempty"` // State scheme used to store ethereum state and merkle trie nodes on top
	JournalFileEnabled bool   // Whether the TrieJournal is stored using journal file

	// RequiredBlocks is a set of block number -> hash mappings which must be in the
	// canonical chain of all remote peers. Setting the option makes geth verify the
	// presence of these blocks for every new peer connection.
	RequiredBlocks map[uint64]common.Hash `toml:"-"`

	// Database options
	SkipBcVersionCheck bool `toml:"-"`
	DatabaseHandles    int  `toml:"-"`
	DatabaseCache      int
	DatabaseFreezer    string
	DatabaseDiff       string
	PersistDiff        bool
	DiffBlock          uint64
	// PruneAncientData is an optional config and disabled by default, and usually you do not need it.
	// When this flag is enabled, only keep the latest 9w blocks' data, the older blocks' data will be
	// pruned instead of being dumped to freezerdb, the pruned data includes CanonicalHash, Header, Block,
	// Receipt and TotalDifficulty.
	// Notice: the PruneAncientData once be turned on, the get/chaindata/ancient dir will be removed,
	// if restart without the pruneancient flag, the ancient data will start with the previous point that
	// the oldest unpruned block number.
	PruneAncientData bool

	TrieCleanCache  int
	TrieDirtyCache  int
	TrieTimeout     time.Duration
	SnapshotCache   int
	TriesInMemory   uint64
	TriesVerifyMode core.VerifyMode
	Preimages       bool

	// This is the number of blocks for which logs will be cached in the filter system.
	FilterLogCacheSize int

	// Mining options
	Miner miner.Config

	// Transaction pool options
	TxPool   legacypool.Config
	BlobPool blobpool.Config

	// Gas Price Oracle options
	GPO gasprice.Config

	// Enables tracking of SHA3 preimages in the VM
	EnablePreimageRecording bool

	// Enables VM tracing
	VMTrace           string
	VMTraceJsonConfig string

	// Miscellaneous options
	DocRoot string `toml:"-"`

	// RPCGasCap is the global gas cap for eth-call variants.
	RPCGasCap uint64

	// RPCEVMTimeout is the global timeout for eth-call.
	RPCEVMTimeout time.Duration

	// RPCTxFeeCap is the global transaction fee(price * gaslimit) cap for
	// send-transaction variants. The unit is ether.
	RPCTxFeeCap float64

	// OverridePassedForkTime
	OverridePassedForkTime *uint64 `toml:",omitempty"`

	// OverridePascal (TODO: remove after the fork)
	OverridePascal *uint64 `toml:",omitempty"`

	// OverridePrague (TODO: remove after the fork)
	OverridePrague *uint64 `toml:",omitempty"`

	// OverrideVerkle (TODO: remove after the fork)
	OverrideVerkle *uint64 `toml:",omitempty"`

	// blob setting
	BlobExtraReserve uint64
}

// CreateConsensusEngine creates a consensus engine for the given chain config.
// Clique is allowed for now to live standalone, but ethash is forbidden and can
// only exist on already merged networks.
<<<<<<< HEAD
func CreateConsensusEngine(config *params.ChainConfig, db ethdb.Database, ee *ethapi.BlockChainAPI, genesisHash common.Hash) (consensus.Engine, error) {
	if config.Parlia != nil {
		return parlia.New(config, db, ee, genesisHash), nil
	}
	// If proof-of-authority is requested, set it up
=======
func CreateConsensusEngine(config *params.ChainConfig, db ethdb.Database) (consensus.Engine, error) {
	// Geth v1.14.0 dropped support for non-merged networks in any consensus
	// mode. If such a network is requested, reject startup.
	if !config.TerminalTotalDifficultyPassed {
		return nil, errors.New("only PoS networks are supported, please transition old ones with Geth v1.13.x")
	}
	// Wrap previously supported consensus engines into their post-merge counterpart
>>>>>>> f3c696fa
	if config.Clique != nil {
		return clique.New(config.Clique, db), nil
	}
	return beacon.New(ethash.NewFaker()), nil
}<|MERGE_RESOLUTION|>--- conflicted
+++ resolved
@@ -18,7 +18,6 @@
 package ethconfig
 
 import (
-	"errors"
 	"time"
 
 	"github.com/ethereum/go-ethereum/common"
@@ -95,28 +94,20 @@
 	DisablePeerTxBroadcast bool
 
 	// This can be set to list of enrtree:// URLs which will be queried for
-<<<<<<< HEAD
-	// for nodes to connect to.
+	// nodes to connect to.
 	EthDiscoveryURLs   []string
 	SnapDiscoveryURLs  []string
 	TrustDiscoveryURLs []string
 	BscDiscoveryURLs   []string
 
-	NoPruning           bool // Whether to disable pruning and flush everything to disk
-	NoPrefetch          bool
+	// State options.
+	NoPruning  bool // Whether to disable pruning and flush everything to disk
+	NoPrefetch bool // Whether to disable prefetching and only load state on demand
+
 	DirectBroadcast     bool
 	DisableSnapProtocol bool // Whether disable snap protocol
 	EnableTrustProtocol bool // Whether enable trust protocol
 	RangeLimit          bool
-=======
-	// nodes to connect to.
-	EthDiscoveryURLs  []string
-	SnapDiscoveryURLs []string
-
-	// State options.
-	NoPruning  bool // Whether to disable pruning and flush everything to disk
-	NoPrefetch bool // Whether to disable prefetching and only load state on demand
->>>>>>> f3c696fa
 
 	// Deprecated: use 'TransactionHistory' instead.
 	TxLookupLimit uint64 `toml:",omitempty"` // The maximum number of blocks from head whose tx indices are reserved.
@@ -212,21 +203,11 @@
 // CreateConsensusEngine creates a consensus engine for the given chain config.
 // Clique is allowed for now to live standalone, but ethash is forbidden and can
 // only exist on already merged networks.
-<<<<<<< HEAD
 func CreateConsensusEngine(config *params.ChainConfig, db ethdb.Database, ee *ethapi.BlockChainAPI, genesisHash common.Hash) (consensus.Engine, error) {
 	if config.Parlia != nil {
 		return parlia.New(config, db, ee, genesisHash), nil
 	}
 	// If proof-of-authority is requested, set it up
-=======
-func CreateConsensusEngine(config *params.ChainConfig, db ethdb.Database) (consensus.Engine, error) {
-	// Geth v1.14.0 dropped support for non-merged networks in any consensus
-	// mode. If such a network is requested, reject startup.
-	if !config.TerminalTotalDifficultyPassed {
-		return nil, errors.New("only PoS networks are supported, please transition old ones with Geth v1.13.x")
-	}
-	// Wrap previously supported consensus engines into their post-merge counterpart
->>>>>>> f3c696fa
 	if config.Clique != nil {
 		return clique.New(config.Clique, db), nil
 	}
