--- conflicted
+++ resolved
@@ -43,6 +43,7 @@
 	"github.com/ethereum/go-ethereum/event"
 	"github.com/ethereum/go-ethereum/log"
 	"github.com/ethereum/go-ethereum/metrics"
+	"github.com/ethereum/go-ethereum/miner/minerconfig"
 	"github.com/ethereum/go-ethereum/params"
 	"github.com/ethereum/go-ethereum/trie"
 )
@@ -198,7 +199,7 @@
 type worker struct {
 	bidFetcher  bidFetcher
 	prefetcher  core.Prefetcher
-	config      *Config
+	config      *minerconfig.Config
 	chainConfig *params.ChainConfig
 	engine      consensus.Engine
 	eth         Backend
@@ -254,7 +255,7 @@
 	recentMinedBlocks *lru.Cache
 }
 
-func newWorker(config *Config, engine consensus.Engine, eth Backend, mux *event.TypeMux, init bool) *worker {
+func newWorker(config *minerconfig.Config, engine consensus.Engine, eth Backend, mux *event.TypeMux, init bool) *worker {
 	recentMinedBlocks, _ := lru.New(recentMinedCacheLimit)
 	chainConfig := eth.BlockChain().Config()
 	worker := &worker{
@@ -282,26 +283,11 @@
 	// Subscribe events for blockchain
 	worker.chainHeadSub = eth.BlockChain().SubscribeChainHeadEvent(worker.chainHeadCh)
 
-<<<<<<< HEAD
 	// Sanitize recommit interval if the user-specified one is too short.
 	recommit := worker.config.Recommit
 	if recommit < minRecommitInterval {
 		log.Warn("Sanitizing miner recommit interval", "provided", recommit, "updated", minRecommitInterval)
 		recommit = minRecommitInterval
-=======
-	// Collect consensus-layer requests if Prague is enabled.
-	var requests [][]byte
-	if miner.chainConfig.IsPrague(work.header.Number, work.header.Time) {
-		requests = [][]byte{}
-		// EIP-6110 deposits
-		if err := core.ParseDepositLogs(&requests, allLogs, miner.chainConfig); err != nil {
-			return &newPayloadResult{err: err}
-		}
-		// EIP-7002
-		core.ProcessWithdrawalQueue(&requests, work.evm)
-		// EIP-7251 consolidations
-		core.ProcessConsolidationQueue(&requests, work.evm)
->>>>>>> 330190e4
 	}
 	worker.recommit = recommit
 
@@ -544,7 +530,6 @@
 			stopCh = nil
 		}
 	}
-<<<<<<< HEAD
 	for {
 		select {
 		case task := <-w.taskCh:
@@ -677,13 +662,6 @@
 		case <-w.exitCh:
 			return
 		}
-=======
-	if header.ParentBeaconRoot != nil {
-		core.ProcessBeaconBlockRoot(*header.ParentBeaconRoot, env.evm)
-	}
-	if miner.chainConfig.IsPrague(header.Number, header.Time) {
-		core.ProcessParentBlockHash(header.ParentHash, env.evm)
->>>>>>> 330190e4
 	}
 }
 
@@ -717,15 +695,11 @@
 		coinbase: coinbase,
 		header:   header,
 		witness:  state.Witness(),
-<<<<<<< HEAD
+		evm:      vm.NewEVM(core.NewEVMBlockContext(header, w.chain, &coinbase), state, w.chainConfig, vm.Config{}),
 	}
 	// Keep track of transactions which return errors so they can be removed
 	env.tcount = 0
 	return env, nil
-=======
-		evm:      vm.NewEVM(core.NewEVMBlockContext(header, miner.chain, &coinbase), state, miner.chainConfig, vm.Config{}),
-	}, nil
->>>>>>> 330190e4
 }
 
 // updateSnapshot updates pending snapshot block, receipts and state.
@@ -793,12 +767,8 @@
 		snap = env.state.Snapshot()
 		gp   = env.gasPool.Gas()
 	)
-<<<<<<< HEAD
-
-	receipt, err := core.ApplyTransaction(w.chainConfig, w.chain, &env.coinbase, env.gasPool, env.state, env.header, tx, &env.header.GasUsed, vm.Config{}, receiptProcessors...)
-=======
-	receipt, err := core.ApplyTransaction(env.evm, env.gasPool, env.state, env.header, tx, &env.header.GasUsed)
->>>>>>> 330190e4
+
+	receipt, err := core.ApplyTransaction(env.evm, env.gasPool, env.state, env.header, tx, &env.header.GasUsed, receiptProcessors...)
 	if err != nil {
 		env.state.RevertToSnapshot(snap)
 		env.gasPool.SetGas(gp)
@@ -1080,15 +1050,11 @@
 	systemcontracts.TryUpdateBuildInSystemContract(w.chainConfig, header.Number, parent.Time, header.Time, env.state, true)
 
 	if header.ParentBeaconRoot != nil {
-		context := core.NewEVMBlockContext(header, w.chain, nil)
-		vmenv := vm.NewEVM(context, vm.TxContext{}, env.state, w.chainConfig, vm.Config{})
-		core.ProcessBeaconBlockRoot(*header.ParentBeaconRoot, vmenv, env.state)
+		core.ProcessBeaconBlockRoot(*header.ParentBeaconRoot, env.evm)
 	}
 
 	if w.chainConfig.IsPrague(header.Number, header.Time) {
-		context := core.NewEVMBlockContext(header, w.chain, nil)
-		vmenv := vm.NewEVM(context, vm.TxContext{}, env.state, w.chainConfig, vm.Config{})
-		core.ProcessParentBlockHash(header.ParentHash, vmenv, env.state)
+		core.ProcessParentBlockHash(header.ParentHash, env.evm)
 	}
 
 	env.size = uint32(env.header.Size())
@@ -1210,21 +1176,15 @@
 	// Collect consensus-layer requests if Prague is enabled.
 	var requests [][]byte
 	if w.chainConfig.IsPrague(work.header.Number, work.header.Time) {
+		requests = [][]byte{}
 		// EIP-6110 deposits
-		depositRequests, err := core.ParseDepositLogs(allLogs, w.chainConfig)
-		if err != nil {
+		if err := core.ParseDepositLogs(&requests, allLogs, w.chainConfig); err != nil {
 			return &newPayloadResult{err: err}
 		}
-		requests = append(requests, depositRequests)
-		// create EVM for system calls
-		blockContext := core.NewEVMBlockContext(work.header, w.chain, &work.header.Coinbase)
-		vmenv := vm.NewEVM(blockContext, vm.TxContext{}, work.state, w.chainConfig, vm.Config{})
-		// EIP-7002 withdrawals
-		withdrawalRequests := core.ProcessWithdrawalQueue(vmenv, work.state)
-		requests = append(requests, withdrawalRequests)
+		// EIP-7002
+		core.ProcessWithdrawalQueue(&requests, work.evm)
 		// EIP-7251 consolidations
-		consolidationRequests := core.ProcessConsolidationQueue(vmenv, work.state)
-		requests = append(requests, consolidationRequests)
+		core.ProcessConsolidationQueue(&requests, work.evm)
 	}
 	if requests != nil {
 		reqHash := types.CalcRequestsHash(requests)
